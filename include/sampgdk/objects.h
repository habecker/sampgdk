--- conflicted
+++ resolved
@@ -18,13 +18,10 @@
 #include <sampgdk/export.h>
 
 SAMPGDK_EXPORT int SAMPGDK_CALL CreateObject(int modelid, float x, float y, float z, float rX, float rY, float rZ, float DrawDistance = 0.0);
-<<<<<<< HEAD
-=======
 SAMPGDK_EXPORT void SAMPGDK_CALL AttachObjectToVehicle(int objectid, int vehicleid, float fOffsetX, float fOffsetY, float fOffsetZ, float fRotX, float fRotY, float fRotZ);
 SAMPGDK_EXPORT void SAMPGDK_CALL AttachObjectToObject(int objectid, int attachtoid, float OffsetX, float OffsetY, float OffsetZ, float RotX, float RotY, float RotZ, bool SyncRotation = true);
 SAMPGDK_EXPORT void SAMPGDK_CALL AttachObjectToPlayer(int objectid, int playerid, float OffsetX, float OffsetY, float OffsetZ, float rX, float rY, float rZ);
 SAMPGDK_EXPORT void SAMPGDK_CALL AttachPlayerObjectToPlayer(int objectplayer, int objectid, int attachplayer, float OffsetX, float OffsetY, float OffsetZ, float rX, float rY, float rZ);
->>>>>>> 47d9f8b3
 SAMPGDK_EXPORT void SAMPGDK_CALL SetObjectPos(int objectid, float x, float y, float z);
 SAMPGDK_EXPORT bool SAMPGDK_CALL GetObjectPos(int objectid, float &x, float &y, float &z);
 SAMPGDK_EXPORT void SAMPGDK_CALL SetObjectRot(int objectid, float rotX, float rotY, float rotZ);
@@ -42,12 +39,5 @@
 SAMPGDK_EXPORT void SAMPGDK_CALL DestroyPlayerObject(int playerid, int objectid);
 SAMPGDK_EXPORT int SAMPGDK_CALL MovePlayerObject(int playerid, int objectid, float x, float y, float z, float Speed, float RotX = -1000.0, float RotY = -1000.0, float RotZ = -1000.0);
 SAMPGDK_EXPORT bool SAMPGDK_CALL StopPlayerObject(int playerid, int objectid);
-<<<<<<< HEAD
-SAMPGDK_EXPORT void SAMPGDK_CALL AttachObjectToPlayer(int objectid, int playerid, float OffsetX, float OffsetY, float OffsetZ, float rX, float rY, float rZ);
-SAMPGDK_EXPORT bool SAMPGDK_CALL AttachObjectToVehicle(int objectid, int vehicleid, float fOffsetX, float fOffsetY, float fOffsetZ, float fRotX, float fRotY, float fRotZ);
-SAMPGDK_EXPORT void SAMPGDK_CALL AttachObjectToObject(int objectid, int attachtoid, float OffsetX, float OffsetY, float OffsetZ, float RotX, float RotY, float RotZ, bool SyncRotation = true);
-SAMPGDK_EXPORT void SAMPGDK_CALL AttachPlayerObjectToPlayer(int objectplayer, int objectid, int attachplayer, float OffsetX, float OffsetY, float OffsetZ, float rX, float rY, float rZ);
-=======
->>>>>>> 47d9f8b3
 
 #endif