--- conflicted
+++ resolved
@@ -17,53 +17,52 @@
 
 #include <sampgdk/config.h>
 #include <sampgdk/export.h>
-<<<<<<< HEAD
-=======
 #include <sampgdk/samp.h>
->>>>>>> 6822ce4a
-
-const int SPECIAL_ACTION_NONE = 0;
-const int SPECIAL_ACTION_DUCK = 1;
-const int SPECIAL_ACTION_USEJETPACK = 2;
-const int SPECIAL_ACTION_ENTER_VEHICLE = 3;
-const int SPECIAL_ACTION_EXIT_VEHICLE = 4;
-const int SPECIAL_ACTION_DANCE1 = 5;
-const int SPECIAL_ACTION_DANCE2 = 6;
-const int SPECIAL_ACTION_DANCE3 = 7;
-const int SPECIAL_ACTION_DANCE4 = 8;
-const int SPECIAL_ACTION_HANDSUP = 10;
-const int SPECIAL_ACTION_USECELLPHONE = 11;
-const int SPECIAL_ACTION_SITTING = 12;
-const int SPECIAL_ACTION_STOPUSECELLPHONE = 13;
-const int SPECIAL_ACTION_DRINK_BEER = 20;
-const int SPECIAL_ACTION_SMOKE_CIGGY = 21;
-const int SPECIAL_ACTION_DRINK_WINE = 22;
-const int SPECIAL_ACTION_DRINK_SPRUNK = 23;
-
-const int FIGHT_STYLE_NORMAL = 4;
-const int FIGHT_STYLE_BOXING = 5;
-const int FIGHT_STYLE_KUNGFU = 6;
-const int FIGHT_STYLE_KNEEHEAD = 7;
-const int FIGHT_STYLE_GRABKICK = 15;
-const int FIGHT_STYLE_ELBOW = 16;
-
-const int WEAPONSKILL_PISTOL = 0;
-const int WEAPONSKILL_PISTOL_SILENCED = 1;
-const int WEAPONSKILL_DESERT_EAGLE = 2;
-const int WEAPONSKILL_SHOTGUN = 3;
-const int WEAPONSKILL_SAWNOFF_SHOTGUN = 4;
-const int WEAPONSKILL_SPAS12_SHOTGUN = 5;
-const int WEAPONSKILL_MICRO_UZI = 6;
-const int WEAPONSKILL_MP5 = 7;
-const int WEAPONSKILL_AK47 = 8;
-const int WEAPONSKILL_M4 = 9;
-const int WEAPONSKILL_SNIPERRIFLE = 10;
-
-const int WEAPONSTATE_UNKNOWN = -1;
-const int WEAPONSTATE_NO_BULLETS = 0;
-const int WEAPONSTATE_LAST_BULLET = 1;
-const int WEAPONSTATE_MORE_BULLETS = 2;
-const int WEAPONSTATE_RELOADING = 3;
+
+#include <cstddef>
+
+#define SPECIAL_ACTION_NONE             (0)
+#define SPECIAL_ACTION_DUCK             (1)
+#define SPECIAL_ACTION_USEJETPACK       (2)
+#define SPECIAL_ACTION_ENTER_VEHICLE    (3)
+#define SPECIAL_ACTION_EXIT_VEHICLE     (4)
+#define SPECIAL_ACTION_DANCE1           (5)
+#define SPECIAL_ACTION_DANCE2           (6)
+#define SPECIAL_ACTION_DANCE3           (7)
+#define SPECIAL_ACTION_DANCE4           (8)
+#define SPECIAL_ACTION_HANDSUP          (10)
+#define SPECIAL_ACTION_USECELLPHONE     (11)
+#define SPECIAL_ACTION_SITTING          (12)
+#define SPECIAL_ACTION_STOPUSECELLPHONE (13)
+#define SPECIAL_ACTION_DRINK_BEER       (20)
+#define SPECIAL_ACTION_SMOKE_CIGGY      (21)
+#define SPECIAL_ACTION_DRINK_WINE       (22)
+#define SPECIAL_ACTION_DRINK_SPRUNK     (23)
+
+#define FIGHT_STYLE_NORMAL    (4)
+#define FIGHT_STYLE_BOXING    (5)
+#define FIGHT_STYLE_KUNGFU    (6)
+#define FIGHT_STYLE_KNEEHEAD  (7)
+#define FIGHT_STYLE_GRABKICK  (15)
+#define FIGHT_STYLE_ELBOW     (16)
+
+#define WEAPONSKILL_PISTOL          (0)
+#define WEAPONSKILL_PISTOL_SILENCED (1)
+#define WEAPONSKILL_DESERT_EAGLE    (2)
+#define WEAPONSKILL_SHOTGUN         (3)
+#define WEAPONSKILL_SAWNOFF_SHOTGUN (4)
+#define WEAPONSKILL_SPAS12_SHOTGUN  (5)
+#define WEAPONSKILL_MICRO_UZI       (6)
+#define WEAPONSKILL_MP5             (7)
+#define WEAPONSKILL_AK47            (8)
+#define WEAPONSKILL_M4              (9)
+#define WEAPONSKILL_SNIPERRIFLE     (10)
+
+#define WEAPONSTATE_UNKNOWN      (-1)
+#define WEAPONSTATE_NO_BULLETS   (0)
+#define WEAPONSTATE_LAST_BULLET  (1)
+#define WEAPONSTATE_MORE_BULLETS (2)
+#define WEAPONSTATE_RELOADING    (3)
 
 // Player
 SAMPGDK_EXPORT bool SAMPGDK_CALL SetSpawnInfo(int playerid, int team, int skin, float x, float y, float z, float rotation, int weapon1, int weapon1_ammo, int weapon2, int weapon2_ammo, int weapon3, int weapon3_ammo);
@@ -134,7 +133,7 @@
 
 // Attached to bone objects
 
-const int MAX_PLAYER_ATTACHED_OBJECTS = 10; // This is the number of attached indexes available ie 5 = 0-4
+#define MAX_PLAYER_ATTACHED_OBJECTS (10) // This is the number of attached indexes available ie 5 = 0-4
 
 SAMPGDK_EXPORT bool SAMPGDK_CALL SetPlayerAttachedObject(int playerid, int index, int modelid, int bone, float fOffsetX = 0.0, float fOffsetY = 0.0, float fOffsetZ = 0.0, float fRotX = 0.0, float fRotY = 0.0, float fRotZ = 0.0, float fScaleX = 1.0, float fScaleY = 1.0, float fScaleZ = 1.0);
 SAMPGDK_EXPORT bool SAMPGDK_CALL RemovePlayerAttachedObject(int playerid, int index);
@@ -150,16 +149,16 @@
 SAMPGDK_EXPORT bool SAMPGDK_CALL DeletePVar(int playerid, const char *varname);
 
 // PVar enumeration
-const int PLAYER_VARTYPE_NONE = 0;
-const int PLAYER_VARTYPE_INT = 1;
-const int PLAYER_VARTYPE_STRING = 2;
-const int PLAYER_VARTYPE_FLOAT = 3;
+#define PLAYER_VARTYPE_NONE   (0)
+#define PLAYER_VARTYPE_INT    (1)
+#define PLAYER_VARTYPE_STRING (2)
+#define PLAYER_VARTYPE_FLOAT  (3)
 
 SAMPGDK_EXPORT int SAMPGDK_CALL GetPVarsUpperIndex(int playerid);
 SAMPGDK_EXPORT bool SAMPGDK_CALL GetPVarNameAtIndex(int playerid, int index, char *varname, size_t size);
 SAMPGDK_EXPORT int SAMPGDK_CALL GetPVarType(int playerid, const char *varname);
 
-const int MAX_CHATBUBBLE_LENGTH = 144;
+#define MAX_CHATBUBBLE_LENGTH (144)
 SAMPGDK_EXPORT bool SAMPGDK_CALL SetPlayerChatBubble(int playerid, const char *text, long color, float drawdistance, long expiretime);
 
 // Player controls
@@ -185,10 +184,10 @@
 SAMPGDK_EXPORT bool SAMPGDK_CALL SetPlayerMarkerForPlayer(int playerid, int showplayerid, long color);
 SAMPGDK_EXPORT bool SAMPGDK_CALL ShowPlayerNameTagForPlayer(int playerid, int showplayerid, bool show);
 
-const int MAPICON_LOCAL = 0; // displays in the player's local are
-const int MAPICON_GLOBAL = 1; // displays always
-const int MAPICON_LOCAL_CHECKPOINT = 2; // displays in the player's local area and has a checkpoint marker
-const int MAPICON_GLOBAL_CHECKPOINT = 3; // displays always and has a checkpoint marker
+#define MAPICON_LOCAL             (0) // displays in the player's local are
+#define MAPICON_GLOBAL            (1) // displays always
+#define MAPICON_LOCAL_CHECKPOINT  (2) // displays in the player's local area and has a checkpoint marker
+#define MAPICON_GLOBAL_CHECKPOINT (3) // displays always and has a checkpoint marker
 
 SAMPGDK_EXPORT bool SAMPGDK_CALL SetPlayerMapIcon(int playerid, int iconid, float x, float y, float z, int markertype, long color, int style = MAPICON_LOCAL);
 SAMPGDK_EXPORT bool SAMPGDK_CALL RemovePlayerMapIcon(int playerid, int iconid);
@@ -219,30 +218,26 @@
 SAMPGDK_EXPORT void SAMPGDK_CALL EnableStuntBonusForAll(bool enable);
 
 // Spectating
-const int SPECTATE_MODE_NORMAL = 1;
-const int SPECTATE_MODE_FIXED = 2;
-const int SPECTATE_MODE_SIDE = 3;
+#define SPECTATE_MODE_NORMAL  (1)
+#define SPECTATE_MODE_FIXED   (2)
+#define SPECTATE_MODE_SIDE    (3)
 
 SAMPGDK_EXPORT bool SAMPGDK_CALL TogglePlayerSpectating(int playerid, bool toggle);
 SAMPGDK_EXPORT bool SAMPGDK_CALL PlayerSpectatePlayer(int playerid, int targetplayerid, int mode = SPECTATE_MODE_NORMAL);
 SAMPGDK_EXPORT bool SAMPGDK_CALL PlayerSpectateVehicle(int playerid, int targetvehicleid, int mode = SPECTATE_MODE_NORMAL);
 
 // Recording for NPC playback
-const int PLAYER_RECORDING_TYPE_NONE = 0;
-const int PLAYER_RECORDING_TYPE_DRIVER = 1;
-const int PLAYER_RECORDING_TYPE_ONFOOT = 2;
+#define PLAYER_RECORDING_TYPE_NONE   (0)
+#define PLAYER_RECORDING_TYPE_DRIVER (1)
+#define PLAYER_RECORDING_TYPE_ONFOOT (2)
 
 SAMPGDK_EXPORT bool SAMPGDK_CALL StartRecordingPlayerData(int playerid, int recordtype, const char *recordname);
 SAMPGDK_EXPORT bool SAMPGDK_CALL StopRecordingPlayerData(int playerid);
 
 // Convenience templates for some functions for C++ (to avoid specifying output buffer size explicitly
 // when it's known at compile time (i.e. fixed-size buffers))
-<<<<<<< HEAD
+#ifdef __cplusplus
 template<size_t N> inline bool GetPlayerName(int playerid, char (&name)[N]) { 
-=======
-#ifdef __cplusplus
-template<size_t N> bool GetPlayerName(int playerid, char (&name)[N]) { 
->>>>>>> 6822ce4a
 	return GetPlayerName(playerid, name, N); 
 }
 template<size_t N> inline bool GetPlayerIp(int playerid, char (&ip)[N]) { 
@@ -259,9 +254,4 @@
 }
 #endif // __cplusplus
 
-<<<<<<< HEAD
-#endif // SAMPGDK_PLAYERS_H
-=======
-
-#endif
->>>>>>> 6822ce4a
+#endif // !SAMPGDK_PLAYERS_H