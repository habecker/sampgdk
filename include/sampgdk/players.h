--- conflicted
+++ resolved
@@ -70,73 +70,13 @@
 SAMPGDK_EXPORT bool SAMPGDK_CALL SpawnPlayer(int playerid);
 
 // Player info
-<<<<<<< HEAD
-bool SetPlayerPos(int playerid, float x, float y, float z);
-bool SetPlayerPosFindZ(int playerid, float x, float y, float z);
-bool GetPlayerPos(int playerid, float &x, float &y, float &z);
-bool SetPlayerFacingAngle(int playerid, float angle);
-bool GetPlayerFacingAngle(int playerid, float &angle);
-bool IsPlayerInRangeOfPoint(int playerid, float range, float x, float y, float z);
-float GetPlayerDistanceFromPoint(int playerid, float x, float y, float z);
-bool IsPlayerStreamedIn(int playerid, int forplayerid);
-bool SetPlayerInterior(int playerid, int interiorid);
-int GetPlayerInterior(int playerid);
-bool SetPlayerHealth(int playerid, float health);
-bool GetPlayerHealth(int playerid, float &health);
-bool SetPlayerArmour(int playerid, float armour);
-bool GetPlayerArmour(int playerid, float &armour);
-bool SetPlayerAmmo(int playerid, int weaponslot, int ammo);
-int GetPlayerAmmo(int playerid);
-int GetPlayerWeaponState(int playerid);
-bool SetPlayerTeam(int playerid, int teamid);
-int GetPlayerTeam(int playerid);
-bool SetPlayerScore(int playerid, long score);
-long GetPlayerScore(int playerid);
-int GetPlayerDrunkLevel(int playerid);
-bool SetPlayerDrunkLevel(int playerid, int level);
-bool SetPlayerColor(int playerid, long color);
-long GetPlayerColor(int playerid);
-bool SetPlayerSkin(int playerid, int skinid);
-int GetPlayerSkin(int playerid);
-bool GivePlayerWeapon(int playerid, int weaponid, int ammo);
-bool ResetPlayerWeapons(int playerid);
-bool SetPlayerArmedWeapon(int playerid, int weaponid);
-bool GetPlayerWeaponData(int playerid, int slot, int &weapon, int &ammo);
-bool GivePlayerMoney(int playerid, long money);
-bool ResetPlayerMoney(int playerid);
-int SetPlayerName(int playerid, const char *name);
-long GetPlayerMoney(int playerid);
-int GetPlayerState(int playerid);
-bool GetPlayerIp(int playerid, char *ip, size_t size);
-std::string GetPlayerIp(int playerid);
-int GetPlayerPing(int playerid);
-int GetPlayerWeapon(int playerid);
-bool GetPlayerKeys(int playerid, int &keys, int &updown, int &leftright);
-bool GetPlayerName(int playerid, char *name, size_t size);
-std::string GetPlayerName(int playerid);
-bool SetPlayerTime(int playerid, int hour, int minute);
-bool GetPlayerTime(int playerid, int &hour, int &minute);
-bool TogglePlayerClock(int playerid, bool toggle);
-bool SetPlayerWeather(int playerid, int weather);
-bool ForceClassSelection(int playerid);
-bool SetPlayerWantedLevel(int playerid, int level);
-int GetPlayerWantedLevel(int playerid);
-bool SetPlayerFightingStyle(int playerid, int style);
-int GetPlayerFightingStyle(int playerid);
-bool SetPlayerVelocity(int playerid, float x, float y, float z);
-bool GetPlayerVelocity( int playerid, float &x, float &y, float &z);
-bool PlayCrimeReportForPlayer(int playerid, int suspectid, int crime);
-bool SetPlayerShopName(int playerid, const char *shopname);
-bool SetPlayerSkillLevel(int playerid, int skill, int level);
-int GetPlayerSurfingVehicleID(int playerid);
-int GetPlayerSurfingObjectID(int playerid);
-=======
 SAMPGDK_EXPORT bool SAMPGDK_CALL SetPlayerPos(int playerid, float x, float y, float z);
 SAMPGDK_EXPORT bool SAMPGDK_CALL SetPlayerPosFindZ(int playerid, float x, float y, float z);
 SAMPGDK_EXPORT bool SAMPGDK_CALL GetPlayerPos(int playerid, float &x, float &y, float &z);
 SAMPGDK_EXPORT bool SAMPGDK_CALL SetPlayerFacingAngle(int playerid, float angle);
 SAMPGDK_EXPORT bool SAMPGDK_CALL GetPlayerFacingAngle(int playerid, float &angle);
 SAMPGDK_EXPORT bool SAMPGDK_CALL IsPlayerInRangeOfPoint(int playerid, float range, float x, float y, float z);
+SAMPGDK_EXPORT float SAMPGDK_CALL GetPlayerDistanceFromPoint(int playerid, float x, float y, float z);
 SAMPGDK_EXPORT bool SAMPGDK_CALL IsPlayerStreamedIn(int playerid, int forplayerid);
 SAMPGDK_EXPORT bool SAMPGDK_CALL SetPlayerInterior(int playerid, int interiorid);
 SAMPGDK_EXPORT int SAMPGDK_CALL GetPlayerInterior(int playerid);
@@ -186,13 +126,13 @@
 SAMPGDK_EXPORT bool SAMPGDK_CALL SetPlayerShopName(int playerid, const char *shopname);
 SAMPGDK_EXPORT bool SAMPGDK_CALL SetPlayerSkillLevel(int playerid, int skill, int level);
 SAMPGDK_EXPORT int SAMPGDK_CALL GetPlayerSurfingVehicleID(int playerid);
->>>>>>> dd83839a
+SAMPGDK_EXPORT int SAMPGDK_CALL GetPlayerSurfingObjectID(int playerid);
 
 // Attached to bone objects
 
 #define MAX_PLAYER_ATTACHED_OBJECTS 5 // This is the number of attached indexes available ie 5 = 0-4
 
-bool SetPlayerAttachedObject(int playerid, int index, int modelid, int bone, float fOffsetX = 0.0, float fOffsetY = 0.0, float fOffsetZ = 0.0, float fRotX = 0.0, float fRotY = 0.0, float fRotZ = 0.0, float fScaleX = 1.0, float fScaleY = 1.0, float fScaleZ = 1.0);
+SAMPGDK_EXPORT bool SAMPGDK_CALL SetPlayerAttachedObject(int playerid, int index, int modelid, int bone, float fOffsetX = 0.0, float fOffsetY = 0.0, float fOffsetZ = 0.0, float fRotX = 0.0, float fRotY = 0.0, float fRotZ = 0.0, float fScaleX = 1.0, float fScaleY = 1.0, float fScaleZ = 1.0);
 SAMPGDK_EXPORT bool SAMPGDK_CALL RemovePlayerAttachedObject(int playerid, int index);
 SAMPGDK_EXPORT bool SAMPGDK_CALL IsPlayerAttachedObjectSlotUsed(int playerid, int index);
 
@@ -202,7 +142,7 @@
 SAMPGDK_EXPORT bool SAMPGDK_CALL SetPVarString(int playerid, const char *varname, const char *value);
 SAMPGDK_EXPORT bool SAMPGDK_CALL GetPVarString(int playerid, const char *varname, char *value, size_t size);
 SAMPGDK_EXPORT bool SAMPGDK_CALL SetPVarFloat(int playerid, const char *varname, float value);
-float GetPVarFloat(int playerid, const char *varname);
+SAMPGDK_EXPORT float SAMPGDK_CALL GetPVarFloat(int playerid, const char *varname);
 SAMPGDK_EXPORT bool SAMPGDK_CALL DeletePVar(int playerid, const char *varname);
 
 // PVar enumeration
@@ -252,20 +192,12 @@
 SAMPGDK_EXPORT bool SAMPGDK_CALL AllowPlayerTeleport(int playerid, bool allow);
 
 // Player camera
-<<<<<<< HEAD
-bool SetPlayerCameraPos(int playerid, float x, float y, float z);
-bool SetPlayerCameraLookAt(int playerid, float x, float y, float z);
-bool SetCameraBehindPlayer(int playerid);
-bool GetPlayerCameraPos(int playerid, float &x, float &y, float &z);
-bool GetPlayerCameraFrontVector(int playerid, float &x, float &y, float &z);
-int GetPlayerCameraMode(int playerid);
-=======
 SAMPGDK_EXPORT bool SAMPGDK_CALL SetPlayerCameraPos(int playerid, float x, float y, float z);
 SAMPGDK_EXPORT bool SAMPGDK_CALL SetPlayerCameraLookAt(int playerid, float x, float y, float z);
 SAMPGDK_EXPORT bool SAMPGDK_CALL SetCameraBehindPlayer(int playerid);
 SAMPGDK_EXPORT bool SAMPGDK_CALL GetPlayerCameraPos(int playerid, float &x, float &y, float &z);
 SAMPGDK_EXPORT bool SAMPGDK_CALL GetPlayerCameraFrontVector(int playerid, float &x, float &y, float &z);
->>>>>>> dd83839a
+SAMPGDK_EXPORT int SAMPGDK_CALL GetPlayerCameraMode(int playerid);
 
 // Player conditionals
 SAMPGDK_EXPORT bool SAMPGDK_CALL IsPlayerConnected(int playerid);
