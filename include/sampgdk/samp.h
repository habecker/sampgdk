--- conflicted
+++ resolved
@@ -18,25 +18,27 @@
 #include <sampgdk/config.h>
 #include <sampgdk/export.h>
 
+#include <cstddef>
+
 // Limits and internal constants
-const int MAX_PLAYER_NAME = 24;
-const int MAX_PLAYERS = 500;
-const int MAX_VEHICLES = 2000;
-const int INVALID_PLAYER_ID = 0xFFFF;
-const int INVALID_VEHICLE_ID = 0xFFFF;
-const int NO_TEAM = 255;
-const int MAX_OBJECTS = 1000;
-const int INVALID_OBJECT_ID = 0xFFFF;
-const int MAX_GANG_ZONES = 1024;
-const int MAX_TEXT_DRAWS = 2048;
-const int MAX_MENUS = 128;
-const int MAX_3DTEXT_GLOBAL = 1024;
-const int MAX_3DTEXT_PLAYER = 1024;
-const int MAX_PICKUPS = 4096;
-const int INVALID_MENU = 0xFF;
-const int INVALID_TEXT_DRAW = 0xFFFF;
-const int INVALID_GANG_ZONE = -1;
-const int INVALID_3DTEXT_ID = 0xFFFF;
+#define MAX_PLAYER_NAME     (24)
+#define MAX_PLAYERS         (500)
+#define MAX_VEHICLES        (2000)
+#define INVALID_PLAYER_ID   (0xFFFF)
+#define INVALID_VEHICLE_ID  (0xFFFF)
+#define NO_TEAM             (255)
+#define MAX_OBJECTS         (1000)
+#define INVALID_OBJECT_ID   (0xFFFF)
+#define MAX_GANG_ZONES      (1024)
+#define MAX_TEXT_DRAWS      (2048)
+#define MAX_MENUS           (128)
+#define MAX_3DTEXT_GLOBAL   (1024)
+#define MAX_3DTEXT_PLAYER   (1024)
+#define MAX_PICKUPS         (4096)
+#define INVALID_MENU        (0xFF)
+#define INVALID_TEXT_DRAW   (0xFFFF)
+#define INVALID_GANG_ZONE   (-1)
+#define INVALID_3DTEXT_ID   (0xFFFF)
 
 // Util
 SAMPGDK_EXPORT bool SAMPGDK_CALL SendClientMessage(int playerid, long color, const char *message);
@@ -152,133 +154,114 @@
 SAMPGDK_EXPORT bool SAMPGDK_CALL UpdatePlayer3DTextLabelText(int playerid, int id, long color, const char *text);
 
 // Player GUI Dialog
-const int DIALOG_STYLE_MSGBOX = 0;
-const int DIALOG_STYLE_INPUT = 1;
-const int DIALOG_STYLE_LIST = 2;
+#define DIALOG_STYLE_MSGBOX (0)
+#define DIALOG_STYLE_INPUT  (1)
+#define DIALOG_STYLE_LIST   (2)
 
 SAMPGDK_EXPORT bool SAMPGDK_CALL ShowPlayerDialog(int playerid, int dialogid, int style, const char *caption, const char *info, const char *button1, const char *button2);
 
 // States
-const int PLAYER_STATE_NONE = 0;
-const int PLAYER_STATE_ONFOOT = 1;
-const int PLAYER_STATE_DRIVER = 2;
-const int PLAYER_STATE_PASSENGER = 3;
-const int PLAYER_STATE_EXIT_VEHICLE = 4; 
-const int PLAYER_STATE_ENTER_VEHICLE_DRIVER = 5; 
-const int PLAYER_STATE_ENTER_VEHICLE_PASSENGER = 6; 
-const int PLAYER_STATE_WASTED = 7;
-const int PLAYER_STATE_SPAWNED = 8;
-const int PLAYER_STATE_SPECTATING = 9;
-
-// Marker modes used SAMPGDK_EXPORT by SAMPGDK_CALL ShowPlayerMarkers()
-const int PLAYER_MARKERS_MODE_OFF = 0;
-const int PLAYER_MARKERS_MODE_GLOBAL = 1;
-const int PLAYER_MARKERS_MODE_STREAMED = 2;
+#define PLAYER_STATE_NONE                    (0)
+#define PLAYER_STATE_ONFOOT                  (1)
+#define PLAYER_STATE_DRIVER                  (2)
+#define PLAYER_STATE_PASSENGER               (3)
+#define PLAYER_STATE_EXIT_VEHICLE            (4) 
+#define PLAYER_STATE_ENTER_VEHICLE_DRIVER    (5) 
+#define PLAYER_STATE_ENTER_VEHICLE_PASSENGER (6) 
+#define PLAYER_STATE_WASTED                  (7)
+#define PLAYER_STATE_SPAWNED                 (8)
+#define PLAYER_STATE_SPECTATING              (9)
+
+// Marker modes used by ShowPlayerMarkers()
+#define PLAYER_MARKERS_MODE_OFF              (0)
+#define PLAYER_MARKERS_MODE_GLOBAL           (1)
+#define PLAYER_MARKERS_MODE_STREAMED         (2)
 
 // Weapons
-const int WEAPON_BRASSKNUCKLE = 1;
-const int WEAPON_GOLFCLUB = 2;
-const int WEAPON_NITESTICK = 3;
-const int WEAPON_KNIFE = 4;
-const int WEAPON_BAT = 5;
-const int WEAPON_SHOVEL = 6;
-const int WEAPON_POOLSTICK = 7;
-const int WEAPON_KATANA = 8;
-const int WEAPON_CHAINSAW = 9;
-const int WEAPON_DILDO = 10;
-const int WEAPON_DILDO2 = 11;
-const int WEAPON_VIBRATOR = 12;
-const int WEAPON_VIBRATOR2 = 13;
-const int WEAPON_FLOWER = 14;
-const int WEAPON_CANE = 15;
-const int WEAPON_GRENADE = 16;
-const int WEAPON_TEARGAS = 17;
-const int WEAPON_MOLTOV = 18;
-const int WEAPON_COLT45 = 22;
-const int WEAPON_SILENCED = 23;
-const int WEAPON_DEAGLE = 24;
-const int WEAPON_SHOTGUN = 25;
-const int WEAPON_SAWEDOFF = 26;
-const int WEAPON_SHOTGSPA = 27;
-const int WEAPON_UZI = 28;
-const int WEAPON_MP5 = 29;
-const int WEAPON_AK47 = 30;
-const int WEAPON_M4 = 31;
-const int WEAPON_TEC9 = 32;
-const int WEAPON_RIFLE = 33;
-const int WEAPON_SNIPER = 34;
-const int WEAPON_ROCKETLAUNCHER = 35;
-const int WEAPON_HEATSEEKER = 36;
-const int WEAPON_FLAMETHROWER = 37;
-const int WEAPON_MINIGUN = 38;
-const int WEAPON_SATCHEL = 39;
-const int WEAPON_BOMB = 40;
-const int WEAPON_SPRAYCAN = 41;
-const int WEAPON_FIREEXTINGUISHER = 42;
-const int WEAPON_CAMERA = 43;
-const int WEAPON_PARACHUTE = 46;
-const int WEAPON_VEHICLE = 49;
-const int WEAPON_DROWN = 53;
-const int WEAPON_COLLISION = 54;
+#define WEAPON_BRASSKNUCKLE       (1)
+#define WEAPON_GOLFCLUB           (2)
+#define WEAPON_NITESTICK          (3)
+#define WEAPON_KNIFE              (4)
+#define WEAPON_BAT                (5)
+#define WEAPON_SHOVEL             (6)
+#define WEAPON_POOLSTICK          (7)
+#define WEAPON_KATANA             (8)
+#define WEAPON_CHAINSAW           (9)
+#define WEAPON_DILDO              (10)
+#define WEAPON_DILDO2             (11)
+#define WEAPON_VIBRATOR           (12)
+#define WEAPON_VIBRATOR2          (13)
+#define WEAPON_FLOWER             (14)
+#define WEAPON_CANE               (15)
+#define WEAPON_GRENADE            (16)
+#define WEAPON_TEARGAS            (17)
+#define WEAPON_MOLTOV             (18)
+#define WEAPON_COLT45             (22)
+#define WEAPON_SILENCED           (23)
+#define WEAPON_DEAGLE             (24)
+#define WEAPON_SHOTGUN            (25)
+#define WEAPON_SAWEDOFF           (26)
+#define WEAPON_SHOTGSPA           (27)
+#define WEAPON_UZI                (28)
+#define WEAPON_MP5                (29)
+#define WEAPON_AK47               (30)
+#define WEAPON_M4                 (31)
+#define WEAPON_TEC9               (32)
+#define WEAPON_RIFLE              (33)
+#define WEAPON_SNIPER             (34)
+#define WEAPON_ROCKETLAUNCHER     (35)
+#define WEAPON_HEATSEEKER         (36)
+#define WEAPON_FLAMETHROWER       (37)
+#define WEAPON_MINIGUN            (38)
+#define WEAPON_SATCHEL            (39)
+#define WEAPON_BOMB               (40)
+#define WEAPON_SPRAYCAN           (41)
+#define WEAPON_FIREEXTINGUISHER   (42)
+#define WEAPON_CAMERA             (43)
+#define WEAPON_PARACHUTE          (46)
+#define WEAPON_VEHICLE            (49)
+#define WEAPON_DROWN              (53)
+#define WEAPON_COLLISION          (54)
 
 // Keys
-const int KEY_ACTION = 1;
-const int KEY_CROUCH = 2;
-const int KEY_FIRE = 4;
-const int KEY_SPRINT = 8;
-const int KEY_SECONDARY_ATTACK = 16;
-const int KEY_JUMP = 32;
-const int KEY_LOOK_RIGHT = 64;
-const int KEY_HANDBRAKE = 128;
-const int KEY_LOOK_LEFT = 256;
-const int KEY_SUBMISSION = 512;
-const int KEY_LOOK_BEHIND = 512;
-const int KEY_WALK = 1024;
-const int KEY_ANALOG_UP = 2048;
-const int KEY_ANALOG_DOWN = 4096;
-const int KEY_ANALOG_LEFT = 8192;
-const int KEY_ANALOG_RIGHT = 16384;
-
-const int KEY_YES = 65536;
-const int KEY_NO = 131072;
-const int KEY_CTRL_BACK = 262144;
-
-const int KEY_UP = -128;
-const int KEY_DOWN = 128;
-const int KEY_LEFT = -128;
-const int KEY_RIGHT = 128;
-
-const int CLICK_SOURCE_SCOREBOARD = 0;
+#define KEY_ACTION                (1)
+#define KEY_CROUCH                (2)
+#define KEY_FIRE                  (4)
+#define KEY_SPRINT                (8)
+#define KEY_SECONDARY_ATTACK      (16)
+#define KEY_JUMP                  (32)
+#define KEY_LOOK_RIGHT            (64)
+#define KEY_HANDBRAKE             (128)
+#define KEY_LOOK_LEFT             (256)
+#define KEY_SUBMISSION            (512)
+#define KEY_LOOK_BEHIND           (512)
+#define KEY_WALK                  (1024)
+#define KEY_ANALOG_UP             (2048)
+#define KEY_ANALOG_DOWN           (4096)
+#define KEY_ANALOG_LEFT           (8192)
+#define KEY_ANALOG_RIGHT          (16384)
+#define KEY_YES                   (65536)
+#define KEY_NO                    (131072)
+#define KEY_CTRL_BACK             (262144)
+#define KEY_UP                    (-128)
+#define KEY_DOWN                  (128)
+#define KEY_LEFT                  (-128)
+#define KEY_RIGHT                 (128)
+
+#define CLICK_SOURCE_SCOREBOARD   (0)
 
 // Convenience templates for some functions (to avoid specifying output buffer size explicitly
 // when it's known at compile time (i.e. fixed-size buffers))
-<<<<<<< HEAD
-
+#ifdef __cplusplus
 template<size_t N> inline bool GetNetworkStats(char (&retstr)[N]) { 
 	return GetNetworkStats(retstr, N); 
 }
-
 template<size_t N> inline bool GetPlayerNetworkStats(int playerid, char (&retstr)[N]) { 
 	return GetPlayerNetworkStats(playerid, retstr, N); 
 }
-
 template<size_t N> inline bool GetWeaponName(int weaponid, char (&name)[N]) {
-=======
-#ifdef __cplusplus
-template<size_t N> bool GetNetworkStats(char (&retstr)[N]) { 
-	return GetNetworkStats(retstr, N); 
-}
-template<size_t N> bool GetPlayerNetworkStats(int playerid, char (&retstr)[N]) { 
-	return GetPlayerNetworkStats(playerid, retstr, N); 
-}
-template<size_t N> bool GetWeaponName(int weaponid, char (&name)[N]) {
->>>>>>> 6822ce4a
 	return GetWeaponName(weaponid, name, N);
 }
 #endif // __cplusplus
 
-<<<<<<< HEAD
-#endif // SAMPGDK_SAMP_H
-=======
-#endif
->>>>>>> 6822ce4a
+#endif // !SAMPGDK_SAMP_H