// Copyright (c) 2011 Zeex
//
// Licensed under the Apache License, Version 2.0 (the "License");
// you may not use this file except in compliance with the License.
// You may obtain a copy of the License at
//
//     http://www.apache.org/licenses/LICENSE-2.0
//
// Unless required by applicable law or agreed to in writing, software
// distributed under the License is distributed on an "AS IS" BASIS,
// WITHOUT WARRANTIES OR CONDITIONS OF ANY KIND, either express or implied.
// See the License for the specific language governing permissions and
// limitations under the License.

#ifndef SAMP_EVENTHANDLER_H
#define SAMP_EVENTHANDLER_H

#include <string>

namespace samp {

class EventHandler {
public:
<<<<<<< HEAD
    virtual ~EventHandler();

    static void SetEventHandler(EventHandler *handler);
    static EventHandler *GetEventHandler();
=======
    EventHandler();
    virtual ~EventHandler();

    void Register();
    void Unregister();

    bool IsRegistered() const;

    static EventHandler *GetFirstEventHandler();
    EventHandler *GetNext() const;
>>>>>>> 1a960c2f

    virtual void OnGameModeInit();
    virtual void OnGameModeExit();
    virtual bool OnPlayerConnect(int playerid);
    virtual bool OnPlayerDisconnect(int playerid, int reason);
    virtual bool OnPlayerSpawn(int playerid);
    virtual bool OnPlayerDeath(int playerid, int killerid, int reason);
    virtual bool OnVehicleSpawn(int vehicleid);
    virtual bool OnVehicleDeath(int vehicleid, int killerid);
    virtual bool OnPlayerText(int playerid, const std::string &text);
    virtual bool OnPlayerCommandText(int playerid, const std::string &cmdtext);
    virtual bool OnPlayerRequestClass(int playerid, int classid);
    virtual bool OnPlayerEnterVehicle(int playerid, int vehicleid, bool ispassenger);
    virtual bool OnPlayerExitVehicle(int playerid, int vehicleid);
    virtual bool OnPlayerStateChange(int playerid, int newstate, int oldstate);
    virtual bool OnPlayerEnterCheckpoint(int playerid);
    virtual bool OnPlayerLeaveCheckpoint(int playerid);
    virtual bool OnPlayerEnterRaceCheckpoint(int playerid);
    virtual bool OnPlayerLeaveRaceCheckpoint(int playerid);
    virtual bool OnRconCommand(const std::string &cmd);
    virtual bool OnPlayerRequestSpawn(int playerid);
    virtual bool OnObjectMoved(int objectid);
    virtual bool OnPlayerObjectMoved(int playerid, int objectid);
    virtual bool OnPlayerPickUpPickup(int playerid, int pickupid);
    virtual bool OnVehicleMod(int playerid, int vehicleid, int componentid);
    virtual bool OnEnterExitModShop(int playerid, bool enterexit, int interiorid);
    virtual bool OnVehiclePaintjob(int playerid, int vehicleid, int paintjobid);
    virtual bool OnVehicleRespray(int playerid, int vehicleid, int color1, int color2);
    virtual bool OnVehicleDamageStatusUpdate(int vehicleid, int playerid);
    virtual bool OnPlayerSelectedMenuRow(int playerid, int row);
    virtual bool OnPlayerExitedMenu(int playerid);
    virtual bool OnPlayerInteriorChange(int playerid, int newinteriorid, int oldinteriorid);
    virtual bool OnPlayerKeyStateChange(int playerid, int newkeys, int oldkeys);
    virtual bool OnRconLoginAttempt(const std::string &ip, const std::string &password, bool success);
    virtual bool OnPlayerUpdate(int playerid);
    virtual bool OnPlayerStreamIn(int playerid, int forplayerid);
    virtual bool OnPlayerStreamOut(int playerid, int forplayerid);
    virtual bool OnVehicleStreamIn(int vehicleid, int forplayerid);
    virtual bool OnVehicleStreamOut(int vehicleid, int forplayerid);
    virtual bool OnDialogResponse(int playerid, int dialogid, bool response, int listitem, const std::string &inputtext);
    virtual bool OnPlayerClickPlayer(int playerid, int clickedplayerid, int source);

private:
    bool registered_;

    EventHandler *next_;
    EventHandler *prev_;
};

} // namespace samp

#endif
<|MERGE_RESOLUTION|>--- conflicted
+++ resolved
@@ -21,12 +21,6 @@
 
 class EventHandler {
 public:
-<<<<<<< HEAD
-    virtual ~EventHandler();
-
-    static void SetEventHandler(EventHandler *handler);
-    static EventHandler *GetEventHandler();
-=======
     EventHandler();
     virtual ~EventHandler();
 
@@ -37,7 +31,6 @@
 
     static EventHandler *GetFirstEventHandler();
     EventHandler *GetNext() const;
->>>>>>> 1a960c2f
 
     virtual void OnGameModeInit();
     virtual void OnGameModeExit();
