--- conflicted
+++ resolved
@@ -24,14 +24,12 @@
 
 #include "plugin/amx/amx.h"
 
-// Gets a single cell Callbacks::from AMX stack with the specified index
 static cell GetCellFromStack(AMX *amx, int index) {
     AMX_HEADER *hdr = reinterpret_cast<AMX_HEADER*>(amx->base);
     unsigned char *data = (amx->data != 0) ? amx->data : amx->base + hdr->dat;
     return *reinterpret_cast<cell*>(data + amx->stk + sizeof(cell)*index);
 }
 
-// Gets a string from AMX stack
 static std::string GetStringFromStack(AMX *amx, int index) {
     cell amxAddr = GetCellFromStack(amx, index);
     char *str;
@@ -39,12 +37,7 @@
     return std::string(str);
 }
 
-<<<<<<< HEAD
-namespace samp {
-namespace callbacks {
-=======
 namespace samp { 
->>>>>>> 1a960c2f
 
 void Callbacks::Initialize() {
     using samp::Wrapper;
@@ -682,9 +675,4 @@
     return 1;
 }
 
-<<<<<<< HEAD
-} // namespace callbacks
-} // namespace samp
-=======
-} // namespace samp 
->>>>>>> 1a960c2f
+} // namespace samp 