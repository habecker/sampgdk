# Use this file to build GDK with CMake: http://cmake.org

project(sampgdk)
cmake_minimum_required(VERSION 2.8.6)

set(SAMPGDK_VERSION_MAJOR  2)
set(SAMPGDK_VERSION_MINOR  2)
set(SAMPGDK_VERSION_PATCH  1)
set(SAMPGDK_VERSION_ID     0x02020100)
set(SAMPGDK_VERSION_STRING "2.2.1")
set(SAMPGDK_VERSION_EXTRA  "")

set(CMAKE_MODULE_PATH ${CMAKE_MODULE_PATH} 
	"${CMAKE_CURRENT_SOURCE_DIR}/cmake/Modules")

include(CheckHeader)

check_header(alloca.h)
check_header(inttypes.h)
check_header(malloc.h)
check_header(stdint.h)
check_header(stdbool.h)

include_directories("${sampgdk_SOURCE_DIR}/include")
include_directories("${sampgdk_SOURCE_DIR}/include/amx")

add_library(sampgdk SHARED 
	"include/sampgdk/amx/amx.h"
	"include/sampgdk/amx/getch.h"
	"include/sampgdk/amx/sclinux.h"
	"include/sampgdk/plugin.h"
	"include/sampgdk/plugincommon.h"
	"include/sampgdk/config.h"
	"include/sampgdk/core.h"
	"include/sampgdk/export.h"
	"include/sampgdk/gpci.h"
	"include/sampgdk/objects.h"
	"include/sampgdk/players.h"
	"include/sampgdk/samp.h"
	"include/sampgdk/timers.h"
	"include/sampgdk/vehicles.h"
	"include/sampgdk/version.h"
	"src/amxhooks.cpp"
	"src/amxhooks.h"
	"src/amxplugin.cpp"
	"src/callbacks.cpp"
	"src/callbacks.h"
	"src/core.cpp"
	"src/fakeamx.cpp"
	"src/fakeamx.h"
	"src/gpci.cpp"
	"src/jump-x86.cpp"
	"src/jump-x86.h"
	"src/natives.cpp"
	"src/natives.h"
	"src/objects.cpp"
	"src/players.cpp"
	"src/samp.cpp"
<<<<<<< HEAD
	"src/timers.cpp"
=======
	"src/sampgdk.rc"
	"src/timers.cpp"
	"src/timers.h"
>>>>>>> 1a2491d4
	"src/vehicles.cpp"
	"src/version.cpp"
)

file(WRITE "include/sampgdk/version.h" 
"/* This file is generated by CMake */
#define SAMPGDK_VERSION_MAJOR  ${SAMPGDK_VERSION_MAJOR}
#define SAMPGDK_VERSION_MINOR  ${SAMPGDK_VERSION_MINOR}
#define SAMPGDK_VERSION_PATCH  ${SAMPGDK_VERSION_PATCH}
#define SAMPGDK_VERSION_ID     ${SAMPGDK_VERSION_ID}
#define SAMPGDK_VERSION_STRING \"${SAMPGDK_VERSION_STRING}\"
#define SAMPGDK_VERSION_EXTRA  \"${SAMPGDK_VERSION_EXTRA}\"
")

set_target_properties(sampgdk PROPERTIES DEBUG_POSTFIX "_d")

# Needed for SAMPGDK_EXPORT macro to be defined correctly on Windows
add_definitions(-DIN_SAMPGDK)

# Output library properties
if(WIN32)
	# Set module definition file
	set(DEF_FILE "${sampgdk_SOURCE_DIR}/src/sampgdk.def")
	if(MINGW)
		set_property(TARGET sampgdk APPEND_STRING PROPERTY 
			LINK_FLAGS " -Wl,--kill-at --def ${DEF_FILE}")
	else()
		set_property(TARGET sampgdk APPEND_STRING PROPERTY 
			LINK_FLAGS " /DEF:${DEF_FILE}")
	endif()
	set_target_properties(sampgdk PROPERTIES 
		PREFIX      ""
		OUTPUT_NAME "sampgdk${SAMPGDK_VERSION_MAJOR}")
elseif(UNIX)
	add_definitions(-DLINUX)
	set_target_properties(sampgdk PROPERTIES 
		VERSION   ${SAMPGDK_VERSION_STRING}
		SOVERSION ${SAMPGDK_VERSION_MAJOR} # API version == major version
	)
endif()

option(USE_STATIC_CXX_RUNTIME "Prefer static C/C++ runtime" ON)

# Compiler/linker options
if(UNIX OR MINGW)
	set_property(TARGET sampgdk APPEND_STRING PROPERTY 
		COMPILE_FLAGS " -m32 -Wno-attributes")
	if(WIN32)
		# Link with static libgcc/libstdc++
		set_property(TARGET sampgdk APPEND_STRING PROPERTY
			LINK_FLAGS " -m32 -Wl,--export-all-symbols")
		if(USE_STATIC_CXX_RUNTIME)
			set_property(TARGET sampgdk APPEND_STRING PROPERTY
				LINK_FLAGS " -static-libgcc -static-libstdc++")
		endif()
	else()
		set_property(TARGET sampgdk APPEND_STRING PROPERTY
			LINK_FLAGS " -m32 -Wl,--export-dynamic")
	endif()
elseif(MSVC)
	if(USE_STATIC_CXX_RUNTIME)
		# Use static VC++ runtime in all configuraions except Debug
		foreach(flag_var
        		CMAKE_CXX_FLAGS CMAKE_CXX_FLAGS_RELEASE
        		CMAKE_CXX_FLAGS_MINSIZEREL CMAKE_CXX_FLAGS_RELWITHDEBINFO)
   	   	   if(${flag_var} MATCHES "/MD" AND NOT ${flag_var} MATCHES "/MDd")
      	      	      string(REGEX REPLACE "/MD" "/MT" ${flag_var} "${${flag_var}}")
   	   	   endif()
		endforeach(flag_var)
	endif()
endif()

install(TARGETS sampgdk 
	RUNTIME DESTINATION "bin" COMPONENT "runtime"
	LIBRARY DESTINATION "lib" COMPONENT "libraries"
	ARCHIVE DESTINATION "lib" COMPONENT "libraries"
)

install(DIRECTORY "include" DESTINATION "." COMPONENT "headers")

if(MSVC)
	get_target_property(output_name sampgdk OUTPUT_NAME)
	set(PDB_NAME "${output_name}.pdb")
	set(PDB_PATH "${CMAKE_CURRENT_BINARY_DIR}/\${CMAKE_INSTALL_CONFIG_NAME}/${PDB_NAME}")
	install(FILES ${PDB_PATH} DESTINATION "bin" COMPONENT "runtime")
endif()

set(CPACK_PACKAGE_NAME "libsampgdk") 
set(CPACK_PACKAGE_VENDOR "Zeex")
set(CPACK_PACKAGE_CONTACT "zeex@rocketmail.com")
set(CPACK_PACKAGE_DESCRIPTION_SUMMARY "SA-MP Gamemode Development Kit for C/C++")
set(CPACK_RESOURCE_FILE_LICENSE "${sampgdk_SOURCE_DIR}/LICENSE.txt")
set(CPACK_PACKAGE_VERSION_MAJOR ${SAMPGDK_VERSION_MAJOR})
set(CPACK_PACKAGE_VERSION_MINOR ${SAMPGDK_VERSION_MINOR})
set(CPACK_PACKAGE_VERSION_PATCH ${SAMPGDK_VERSION_PATCH})

set(CPACK_COMPONENT_RUNTIME_DISPLAY_NAME "Runtime")
set(CPACK_COMPONENT_RUNTIME_DESCRIPTION "Runtime library")
set(CPACK_COMPONENT_RUNTIME_INSTALL_TYPES "Full" "Runtime Only")
set(CPACK_COMPONENT_LIBRARIES_DISPLAY_NAME "Libraries")
set(CPACK_COMPONENT_LIBRARIES_DESCRIPTION "Import library")
set(CPACK_COMPONENT_LIBRARIES_GROUP "Development")
set(CPACK_COMPONENT_LIBRARIES_INSTALL_TYPES "Full")
set(CPACK_COMPONENT_HEADERS_DISPLAY_NAME "C/C++ headers")
set(CPACK_COMPONENT_HEADERS_DESCRIPTION "C/C++ header files for developers")
set(CPACK_COMPONENT_HEADERS_GROUP "Development")
set(CPACK_COMPONENT_HEADERS_INSTALL_TYPES "Full")
set(CPACK_COMPONENT_HEADERS_DEPENDS "libraries")

# NSIS
set(CPACK_NSIS_MODIFY_PATH ON)

include(CPack)

# Build sample projects
add_subdirectory(examples)<|MERGE_RESOLUTION|>--- conflicted
+++ resolved
@@ -56,13 +56,9 @@
 	"src/objects.cpp"
 	"src/players.cpp"
 	"src/samp.cpp"
-<<<<<<< HEAD
-	"src/timers.cpp"
-=======
 	"src/sampgdk.rc"
 	"src/timers.cpp"
 	"src/timers.h"
->>>>>>> 1a2491d4
 	"src/vehicles.cpp"
 	"src/version.cpp"
 )
