--- conflicted
+++ resolved
@@ -365,12 +365,5 @@
 		playerid,
 		objectid
 	};
-<<<<<<< HEAD
-	return native(&::fakeAmx, params) != 0;
-}
-=======
 	return FakeAmx::GetInstance().CallNative(native, params) != 0;
-}
-
-} // namespace sampgdk
->>>>>>> 6a2e8e88
+}