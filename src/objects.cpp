--- conflicted
+++ resolved
@@ -12,21 +12,15 @@
 // See the License for the specific language governing permissions and
 // limitations under the License.
 
-<<<<<<< HEAD
 #include <sampgdk/config.h>
 #include <sampgdk/export.h>
-
-#include "fakeamx.h"
-#include "wrapper.h"
-=======
-#include <sampgdk/objects.h>
+#include <sampgdk/amx/amx.h>
 
 #include "fakeamx.h"
 #include "natives.h"
->>>>>>> 6822ce4a
 
 SAMPGDK_EXPORT int SAMPGDK_CALL CreateObject(int modelid, float x, float y, float z, float rX, float rY, float rZ, float DrawDistance) {
-	static AMX_NATIVE native = NativeManager::GetInstance()->GetNative("CreateObject");
+	static AMX_NATIVE native = NativeManager::GetInstance().GetNative("CreateObject");
 	cell params[] = {
 		8 * 4,
 		modelid,
@@ -41,11 +35,10 @@
 	return FakeAmx::GetInstance().CallNative(native, params);
 }
 
-<<<<<<< HEAD
 SAMPGDK_EXPORT void SAMPGDK_CALL AttachObjectToVehicle(int objectid, int vehicleid, float fOffsetX, float fOffsetY, float fOffsetZ, 
 	float frotX, float frotY, float frotZ)
 {
-	static AMX_NATIVE native = Wrapper::GetInstance().GetNative("AttachObjectToVehicle");
+	static AMX_NATIVE native = NativeManager::GetInstance().GetNative("AttachObjectToVehicle");
 	cell params[] = {
 		8 * 4,
 		objectid,
@@ -63,7 +56,7 @@
 SAMPGDK_EXPORT void SAMPGDK_CALL AttachObjectToObject(int objectid, int attachtoid, float OffsetX, float OffsetY, float OffsetZ, 
 	float RotX, float RotY, float RotZ, bool SyncRotation)
 {
-	static AMX_NATIVE native = Wrapper::GetInstance().GetNative("AttachObjectToObject");
+	static AMX_NATIVE native = NativeManager::GetInstance().GetNative("AttachObjectToObject");
 	cell params[] = {
 		9 * 4,
 		objectid,
@@ -82,7 +75,7 @@
 SAMPGDK_EXPORT void SAMPGDK_CALL AttachObjectToPlayer(int objectid, int playerid, float OffsetX, float OffsetY, float OffsetZ, 
 	float rX, float rY, float rZ)
 {
-	static AMX_NATIVE native = Wrapper::GetInstance().GetNative("AttachObjectToPlayer");
+	static AMX_NATIVE native = NativeManager::GetInstance().GetNative("AttachObjectToPlayer");
 	cell params[] = {
 		8 * 4,
 		objectid,
@@ -100,7 +93,7 @@
 SAMPGDK_EXPORT void SAMPGDK_CALL AttachPlayerObjectToPlayer(int objectplayer, int objectid, int attachplayer, 
 	float OffsetX, float OffsetY, float OffsetZ, float rX, float rY, float rZ)
 {
-	static AMX_NATIVE native = Wrapper::GetInstance().GetNative("AttachPlayerObjectToPlayer");
+	static AMX_NATIVE native = NativeManager::GetInstance().GetNative("AttachPlayerObjectToPlayer");
 	cell params[] = {
 		9 * 4,
 		objectplayer,
@@ -116,10 +109,8 @@
 	FakeAmx::GetInstance().CallNative(native, params);
 }
 
-=======
->>>>>>> 6822ce4a
 SAMPGDK_EXPORT void SAMPGDK_CALL SetObjectPos(int objectid, float x, float y, float z) {
-	static AMX_NATIVE native = NativeManager::GetInstance()->GetNative("SetObjectPos");
+	static AMX_NATIVE native = NativeManager::GetInstance().GetNative("SetObjectPos");
 	cell params[] = {
 		4 * 4,
 		objectid,
@@ -131,7 +122,7 @@
 }
 
 SAMPGDK_EXPORT bool SAMPGDK_CALL GetObjectPos(int objectid, float &x, float &y, float &z) {
-	static AMX_NATIVE native = NativeManager::GetInstance()->GetNative("GetObjectPos");
+	static AMX_NATIVE native = NativeManager::GetInstance().GetNative("GetObjectPos");
 	FakeAmxHeapObject x_;
 	FakeAmxHeapObject y_;
 	FakeAmxHeapObject z_;
@@ -150,7 +141,7 @@
 }
 
 SAMPGDK_EXPORT void SAMPGDK_CALL SetObjectRot(int objectid, float rotX, float rotY, float rotZ) {
-	static AMX_NATIVE native = NativeManager::GetInstance()->GetNative("SetObjectRot");
+	static AMX_NATIVE native = NativeManager::GetInstance().GetNative("SetObjectRot");
 	cell params[] = {
 		4 * 4,
 		objectid,
@@ -162,7 +153,7 @@
 }
 
 SAMPGDK_EXPORT bool SAMPGDK_CALL GetObjectRot(int objectid, float &rotX, float &rotY, float &rotZ) {
-	static AMX_NATIVE native = NativeManager::GetInstance()->GetNative("GetObjectRot");
+	static AMX_NATIVE native = NativeManager::GetInstance().GetNative("GetObjectRot");
 	FakeAmxHeapObject rotX_;
 	FakeAmxHeapObject rotY_;
 	FakeAmxHeapObject rotZ_;
@@ -181,7 +172,7 @@
 }
 
 SAMPGDK_EXPORT bool SAMPGDK_CALL IsValidObject(int objectid) {
-	static AMX_NATIVE native = NativeManager::GetInstance()->GetNative("IsValidObject");
+	static AMX_NATIVE native = NativeManager::GetInstance().GetNative("IsValidObject");
 	cell params[] = {
 		1 * 4,
 		objectid
@@ -190,7 +181,7 @@
 }
 
 SAMPGDK_EXPORT void SAMPGDK_CALL DestroyObject(int objectid) {
-	static AMX_NATIVE native = NativeManager::GetInstance()->GetNative("DestroyObject");
+	static AMX_NATIVE native = NativeManager::GetInstance().GetNative("DestroyObject");
 	cell params[] = {
 		1 * 4,
 		objectid
@@ -201,7 +192,7 @@
 SAMPGDK_EXPORT int SAMPGDK_CALL MoveObject(int objectid, float X, float Y, float Z, float Speed, 
 	float RotX, float RotY, float RotZ)
 {
-	static AMX_NATIVE native = NativeManager::GetInstance()->GetNative("MoveObject");
+	static AMX_NATIVE native = NativeManager::GetInstance().GetNative("MoveObject");
 	cell params[] = {
 		8 * 4,
 		objectid,
@@ -217,7 +208,7 @@
 }
 
 SAMPGDK_EXPORT bool SAMPGDK_CALL StopObject(int objectid) {
-	static AMX_NATIVE native = NativeManager::GetInstance()->GetNative("StopObject");
+	static AMX_NATIVE native = NativeManager::GetInstance().GetNative("StopObject");
 	cell params[] = {
 		1 * 4,
 		objectid
@@ -226,7 +217,7 @@
 }
 
 SAMPGDK_EXPORT bool SAMPGDK_CALL IsObjectMoving(int objectid) {
-	static AMX_NATIVE native = Wrapper::GetInstance().GetNative("IsObjectMoving");
+	static AMX_NATIVE native = NativeManager::GetInstance().GetNative("IsObjectMoving");
 	cell params[] = {
 		1 * 4,
 		objectid
@@ -237,7 +228,7 @@
 SAMPGDK_EXPORT int SAMPGDK_CALL CreatePlayerObject(int playerid, int modelid, float x, float y, float z, 
 	float rX, float rY, float rZ, float DrawDistance)
 {
-	static AMX_NATIVE native = NativeManager::GetInstance()->GetNative("CreatePlayerObject");
+	static AMX_NATIVE native = NativeManager::GetInstance().GetNative("CreatePlayerObject");
 	cell params[] = {
 		9 * 4,
 		playerid,
@@ -254,7 +245,7 @@
 }
 
 SAMPGDK_EXPORT void SAMPGDK_CALL SetPlayerObjectPos(int playerid, int objectid, float x, float y, float z) {
-	static AMX_NATIVE native = NativeManager::GetInstance()->GetNative("SetPlayerObjectPos");
+	static AMX_NATIVE native = NativeManager::GetInstance().GetNative("SetPlayerObjectPos");
 	cell params[] = {
 		5 * 4,
 		playerid,
@@ -267,7 +258,7 @@
 }
 
 SAMPGDK_EXPORT bool SAMPGDK_CALL GetPlayerObjectPos(int playerid, int objectid, float &x, float &y, float &z) {
-	static AMX_NATIVE native = NativeManager::GetInstance()->GetNative("GetPlayerObjectPos");
+	static AMX_NATIVE native = NativeManager::GetInstance().GetNative("GetPlayerObjectPos");
 	FakeAmxHeapObject x_;
 	FakeAmxHeapObject y_;
 	FakeAmxHeapObject z_;
@@ -287,7 +278,7 @@
 }
 
 SAMPGDK_EXPORT void SAMPGDK_CALL SetPlayerObjectRot(int playerid, int objectid, float rotX, float rotY, float rotZ) {
-	static AMX_NATIVE native = NativeManager::GetInstance()->GetNative("SetPlayerObjectRot");
+	static AMX_NATIVE native = NativeManager::GetInstance().GetNative("SetPlayerObjectRot");
 	cell params[] = {
 		5 * 4,
 		playerid,
@@ -300,7 +291,7 @@
 }
 
 SAMPGDK_EXPORT bool SAMPGDK_CALL GetPlayerObjectRot(int playerid, int objectid, float &rotX, float &rotY, float &rotZ) {
-	static AMX_NATIVE native = NativeManager::GetInstance()->GetNative("GetPlayerObjectRot");
+	static AMX_NATIVE native = NativeManager::GetInstance().GetNative("GetPlayerObjectRot");
 	FakeAmxHeapObject rotX_;
 	FakeAmxHeapObject rotY_;
 	FakeAmxHeapObject rotZ_;
@@ -320,7 +311,7 @@
 }
 
 SAMPGDK_EXPORT bool SAMPGDK_CALL IsValidPlayerObject(int playerid, int objectid) {
-	static AMX_NATIVE native = NativeManager::GetInstance()->GetNative("IsValidPlayerObject");
+	static AMX_NATIVE native = NativeManager::GetInstance().GetNative("IsValidPlayerObject");
 	cell params[] = {
 		2 * 4,
 		playerid,
@@ -330,7 +321,7 @@
 }
 
 SAMPGDK_EXPORT void SAMPGDK_CALL DestroyPlayerObject(int playerid, int objectid) {
-	static AMX_NATIVE native = NativeManager::GetInstance()->GetNative("DestroyPlayerObject");
+	static AMX_NATIVE native = NativeManager::GetInstance().GetNative("DestroyPlayerObject");
 	cell params[] = {
 		2 * 4,
 		playerid,
@@ -339,10 +330,10 @@
 	FakeAmx::GetInstance().CallNative(native, params);
 }
 
-int MovePlayerObject(int playerid, int objectid, float x, float y, float z, float Speed, 
+SAMPGDK_EXPORT int SAMPGDK_CALL MovePlayerObject(int playerid, int objectid, float x, float y, float z, float Speed, 
 	float RotX, float RotY, float RotZ)
 {
-	static AMX_NATIVE native = NativeManager::GetInstance()->GetNative("MovePlayerObject");
+	static AMX_NATIVE native = NativeManager::GetInstance().GetNative("MovePlayerObject");
 	cell params[] = {
 		9 * 4,
 		playerid,
@@ -359,7 +350,7 @@
 }
 
 SAMPGDK_EXPORT bool SAMPGDK_CALL StopPlayerObject(int playerid, int objectid) {
-	static AMX_NATIVE native = NativeManager::GetInstance()->GetNative("StopPlayerObject");
+	static AMX_NATIVE native = NativeManager::GetInstance().GetNative("StopPlayerObject");
 	cell params[] = {
 		2 * 4,
 		playerid,
@@ -368,88 +359,12 @@
 	return FakeAmx::GetInstance().CallBooleanNative(native, params);
 }
 
-<<<<<<< HEAD
 SAMPGDK_EXPORT bool SAMPGDK_CALL IsPlayerObjectMoving(int playerid, int objectid) {
-	static AMX_NATIVE native = Wrapper::GetInstance().GetNative("IsPlayerObjectMoving");
+	static AMX_NATIVE native = NativeManager::GetInstance().GetNative("IsPlayerObjectMoving");
 	cell params[] = {
 		2 * 4,
 		playerid,
 		objectid
 	};
 	return FakeAmx::GetInstance().CallNative(native, params) != 0;
-}
-=======
-SAMPGDK_EXPORT void SAMPGDK_CALL AttachObjectToPlayer(int objectid, int playerid, float OffsetX, float OffsetY, float OffsetZ, 
-	float rX, float rY, float rZ)
-{
-	static AMX_NATIVE native = NativeManager::GetInstance()->GetNative("AttachObjectToPlayer");
-	cell params[] = {
-		8 * 4,
-		objectid,
-		playerid,
-		amx_ftoc(OffsetX),
-		amx_ftoc(OffsetY),
-		amx_ftoc(OffsetZ),
-		amx_ftoc(rX),
-		amx_ftoc(rY),
-		amx_ftoc(rZ)
-	};
-	native(&::fakeAmx, params);
-}
-
-SAMPGDK_EXPORT void SAMPGDK_CALL AttachObjectToVehicle(int objectid, int vehicleid, float fOffsetX, float fOffsetY, float fOffsetZ, 
-	float frotX, float frotY, float frotZ)
-{
-	static AMX_NATIVE native = NativeManager::GetInstance()->GetNative("AttachObjectToVehicle");
-	cell params[] = {
-		8 * 4,
-		objectid,
-		vehicleid,
-		amx_ftoc(fOffsetX),
-		amx_ftoc(fOffsetY),
-		amx_ftoc(fOffsetZ),
-		amx_ftoc(frotX),
-		amx_ftoc(frotY),
-		amx_ftoc(frotZ)
-	};
-	native(&::fakeAmx, params);
-}
-
-SAMPGDK_EXPORT void SAMPGDK_CALL AttachObjectToObject(int objectid, int attachtoid, float OffsetX, float OffsetY, float OffsetZ, 
-	float RotX, float RotY, float RotZ, bool SyncRotation)
-{
-	static AMX_NATIVE native = NativeManager::GetInstance()->GetNative("AttachObjectToObject");
-	cell params[] = {
-		9 * 4,
-		objectid,
-		attachtoid,
-		amx_ftoc(OffsetX),
-		amx_ftoc(OffsetY),
-		amx_ftoc(OffsetZ),
-		amx_ftoc(RotX),
-		amx_ftoc(RotY),
-		amx_ftoc(RotZ),
-		SyncRotation
-	};
-	native(&::fakeAmx, params);
-}
-
-SAMPGDK_EXPORT void SAMPGDK_CALL AttachPlayerObjectToPlayer(int objectplayer, int objectid, int attachplayer, 
-	float OffsetX, float OffsetY, float OffsetZ, float rX, float rY, float rZ)
-{
-	static AMX_NATIVE native = NativeManager::GetInstance()->GetNative("AttachPlayerObjectToPlayer");
-	cell params[] = {
-		9 * 4,
-		objectplayer,
-		objectid,
-		attachplayer,
-		amx_ftoc(OffsetX),
-		amx_ftoc(OffsetY),
-		amx_ftoc(OffsetZ),
-		amx_ftoc(rX),
-		amx_ftoc(rY),
-		amx_ftoc(rZ)
-	};
-	native(&::fakeAmx, params);
-}
->>>>>>> 6822ce4a
+}