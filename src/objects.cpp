// Copyright (c) 2011 Zeex
//
// Licensed under the Apache License, Version 2.0 (the "License");
// you may not use this file except in compliance with the License.
// You may obtain a copy of the License at
//
//	 http://www.apache.org/licenses/LICENSE-2.0
//
// Unless required by applicable law or agreed to in writing, software
// distributed under the License is distributed on an "AS IS" BASIS,
// WITHOUT WARRANTIES OR CONDITIONS OF ANY KIND, either express or implied.
// See the License for the specific language governing permissions and
// limitations under the License.

#include <sampgdk/objects.h>

#include "fakeamx.h"
#include "natives.h"

SAMPGDK_EXPORT int SAMPGDK_CALL CreateObject(int modelid, float x, float y, float z, float rX, float rY, float rZ, float DrawDistance) {
<<<<<<< HEAD
	static AMX_NATIVE native = NativeManager::GetInstance()->GetNative("CreateObject");
=======
	static AMX_NATIVE native = Wrapper::GetInstance().GetNative("CreateObject");
>>>>>>> 47d9f8b3
	cell params[] = {
		8 * 4,
		modelid,
		amx_ftoc(x),
		amx_ftoc(y),
		amx_ftoc(z),
		amx_ftoc(rX),
		amx_ftoc(rY),
		amx_ftoc(rZ),
		amx_ftoc(DrawDistance)
	};
	return native(&::fakeAmx, params);
<<<<<<< HEAD
}

SAMPGDK_EXPORT void SAMPGDK_CALL SetObjectPos(int objectid, float x, float y, float z) {
	static AMX_NATIVE native = NativeManager::GetInstance()->GetNative("SetObjectPos");
=======
}

SAMPGDK_EXPORT void SAMPGDK_CALL AttachObjectToVehicle(int objectid, int vehicleid, float fOffsetX, float fOffsetY, float fOffsetZ, 
	float frotX, float frotY, float frotZ)
{
	static AMX_NATIVE native = Wrapper::GetInstance().GetNative("AttachObjectToVehicle");
	cell params[] = {
		8 * 4,
		objectid,
		vehicleid,
		amx_ftoc(fOffsetX),
		amx_ftoc(fOffsetY),
		amx_ftoc(fOffsetZ),
		amx_ftoc(frotX),
		amx_ftoc(frotY),
		amx_ftoc(frotZ)
	};
	native(&::fakeAmx, params);
}

SAMPGDK_EXPORT void SAMPGDK_CALL AttachObjectToObject(int objectid, int attachtoid, float OffsetX, float OffsetY, float OffsetZ, 
	float RotX, float RotY, float RotZ, bool SyncRotation)
{
	static AMX_NATIVE native = Wrapper::GetInstance().GetNative("AttachObjectToObject");
	cell params[] = {
		9 * 4,
		objectid,
		attachtoid,
		amx_ftoc(OffsetX),
		amx_ftoc(OffsetY),
		amx_ftoc(OffsetZ),
		amx_ftoc(RotX),
		amx_ftoc(RotY),
		amx_ftoc(RotZ),
		SyncRotation
	};
	native(&::fakeAmx, params);
}

SAMPGDK_EXPORT void SAMPGDK_CALL AttachObjectToPlayer(int objectid, int playerid, float OffsetX, float OffsetY, float OffsetZ, 
	float rX, float rY, float rZ)
{
	static AMX_NATIVE native = Wrapper::GetInstance().GetNative("AttachObjectToPlayer");
	cell params[] = {
		8 * 4,
		objectid,
		playerid,
		amx_ftoc(OffsetX),
		amx_ftoc(OffsetY),
		amx_ftoc(OffsetZ),
		amx_ftoc(rX),
		amx_ftoc(rY),
		amx_ftoc(rZ)
	};
	native(&::fakeAmx, params);
}

SAMPGDK_EXPORT void SAMPGDK_CALL AttachPlayerObjectToPlayer(int objectplayer, int objectid, int attachplayer, 
	float OffsetX, float OffsetY, float OffsetZ, float rX, float rY, float rZ)
{
	static AMX_NATIVE native = Wrapper::GetInstance().GetNative("AttachPlayerObjectToPlayer");
	cell params[] = {
		9 * 4,
		objectplayer,
		objectid,
		attachplayer,
		amx_ftoc(OffsetX),
		amx_ftoc(OffsetY),
		amx_ftoc(OffsetZ),
		amx_ftoc(rX),
		amx_ftoc(rY),
		amx_ftoc(rZ)
	};
	native(&::fakeAmx, params);
}

SAMPGDK_EXPORT void SAMPGDK_CALL SetObjectPos(int objectid, float x, float y, float z) {
	static AMX_NATIVE native = Wrapper::GetInstance().GetNative("SetObjectPos");
>>>>>>> 47d9f8b3
	cell params[] = {
		4 * 4,
		objectid,
		amx_ftoc(x),
		amx_ftoc(y),
		amx_ftoc(z)
	};
	native(&::fakeAmx, params);
}

SAMPGDK_EXPORT bool SAMPGDK_CALL GetObjectPos(int objectid, float &x, float &y, float &z) {
<<<<<<< HEAD
	static AMX_NATIVE native = NativeManager::GetInstance()->GetNative("GetObjectPos");
=======
	static AMX_NATIVE native = Wrapper::GetInstance().GetNative("GetObjectPos");
>>>>>>> 47d9f8b3
	FakeAmxHeapObject x_;
	FakeAmxHeapObject y_;
	FakeAmxHeapObject z_;
	cell params[] = {
		4 * 4,
		objectid,
		x_.address(),
		y_.address(),
		z_.address()
	};
	bool ret = native(&::fakeAmx, params) != 0;
	x = x_.GetAsFloat();
	y = y_.GetAsFloat();
	z = z_.GetAsFloat();
	return ret;
}

SAMPGDK_EXPORT void SAMPGDK_CALL SetObjectRot(int objectid, float rotX, float rotY, float rotZ) {
<<<<<<< HEAD
	static AMX_NATIVE native = NativeManager::GetInstance()->GetNative("SetObjectRot");
=======
	static AMX_NATIVE native = Wrapper::GetInstance().GetNative("SetObjectRot");
>>>>>>> 47d9f8b3
	cell params[] = {
		4 * 4,
		objectid,
		amx_ftoc(rotX),
		amx_ftoc(rotY),
		amx_ftoc(rotZ)
	};
	native(&::fakeAmx, params);
}

SAMPGDK_EXPORT bool SAMPGDK_CALL GetObjectRot(int objectid, float &rotX, float &rotY, float &rotZ) {
<<<<<<< HEAD
	static AMX_NATIVE native = NativeManager::GetInstance()->GetNative("GetObjectRot");
=======
	static AMX_NATIVE native = Wrapper::GetInstance().GetNative("GetObjectRot");
>>>>>>> 47d9f8b3
	FakeAmxHeapObject rotX_;
	FakeAmxHeapObject rotY_;
	FakeAmxHeapObject rotZ_;
	cell params[] = {
		4 * 4,
		objectid,
		rotX_.address(),
		rotY_.address(),
		rotZ_.address()
	};
	bool ret = native(&::fakeAmx, params) != 0;
	rotX = rotX_.GetAsFloat();
	rotY = rotY_.GetAsFloat();
	rotZ = rotZ_.GetAsFloat();
	return ret;
}

SAMPGDK_EXPORT bool SAMPGDK_CALL IsValidObject(int objectid) {
<<<<<<< HEAD
	static AMX_NATIVE native = NativeManager::GetInstance()->GetNative("IsValidObject");
=======
	static AMX_NATIVE native = Wrapper::GetInstance().GetNative("IsValidObject");
>>>>>>> 47d9f8b3
	cell params[] = {
		1 * 4,
		objectid
	};
	return native(&::fakeAmx, params) != 0;
}

SAMPGDK_EXPORT void SAMPGDK_CALL DestroyObject(int objectid) {
<<<<<<< HEAD
	static AMX_NATIVE native = NativeManager::GetInstance()->GetNative("DestroyObject");
=======
	static AMX_NATIVE native = Wrapper::GetInstance().GetNative("DestroyObject");
>>>>>>> 47d9f8b3
	cell params[] = {
		1 * 4,
		objectid
	};
	native(&::fakeAmx, params);
}

SAMPGDK_EXPORT int SAMPGDK_CALL MoveObject(int objectid, float X, float Y, float Z, float Speed, 
	float RotX, float RotY, float RotZ)
{
<<<<<<< HEAD
	static AMX_NATIVE native = NativeManager::GetInstance()->GetNative("MoveObject");
=======
	static AMX_NATIVE native = Wrapper::GetInstance().GetNative("MoveObject");
>>>>>>> 47d9f8b3
	cell params[] = {
		8 * 4,
		objectid,
		amx_ftoc(X),
		amx_ftoc(Y),
		amx_ftoc(Z),
		amx_ftoc(Speed),
		amx_ftoc(RotX),
		amx_ftoc(RotY),
		amx_ftoc(RotZ)
	};
	return native(&::fakeAmx, params);
}

SAMPGDK_EXPORT bool SAMPGDK_CALL StopObject(int objectid) {
<<<<<<< HEAD
	static AMX_NATIVE native = NativeManager::GetInstance()->GetNative("StopObject");
=======
	static AMX_NATIVE native = Wrapper::GetInstance().GetNative("StopObject");
>>>>>>> 47d9f8b3
	cell params[] = {
		1 * 4,
		objectid
	};
	return native(&::fakeAmx, params) != 0;
}

SAMPGDK_EXPORT int SAMPGDK_CALL CreatePlayerObject(int playerid, int modelid, float x, float y, float z, 
	float rX, float rY, float rZ, float DrawDistance)
{
<<<<<<< HEAD
	static AMX_NATIVE native = NativeManager::GetInstance()->GetNative("CreatePlayerObject");
=======
	static AMX_NATIVE native = Wrapper::GetInstance().GetNative("CreatePlayerObject");
>>>>>>> 47d9f8b3
	cell params[] = {
		9 * 4,
		playerid,
		modelid,
		amx_ftoc(x),
		amx_ftoc(y),
		amx_ftoc(z),
		amx_ftoc(rX),
		amx_ftoc(rY),
		amx_ftoc(rZ),
		amx_ftoc(DrawDistance)
	};
	return native(&::fakeAmx, params);
}

SAMPGDK_EXPORT void SAMPGDK_CALL SetPlayerObjectPos(int playerid, int objectid, float x, float y, float z) {
<<<<<<< HEAD
	static AMX_NATIVE native = NativeManager::GetInstance()->GetNative("SetPlayerObjectPos");
=======
	static AMX_NATIVE native = Wrapper::GetInstance().GetNative("SetPlayerObjectPos");
>>>>>>> 47d9f8b3
	cell params[] = {
		5 * 4,
		playerid,
		objectid,
		amx_ftoc(x),
		amx_ftoc(y),
		amx_ftoc(z)
	};
	native(&::fakeAmx, params);
}

SAMPGDK_EXPORT bool SAMPGDK_CALL GetPlayerObjectPos(int playerid, int objectid, float &x, float &y, float &z) {
<<<<<<< HEAD
	static AMX_NATIVE native = NativeManager::GetInstance()->GetNative("GetPlayerObjectPos");
=======
	static AMX_NATIVE native = Wrapper::GetInstance().GetNative("GetPlayerObjectPos");
>>>>>>> 47d9f8b3
	FakeAmxHeapObject x_;
	FakeAmxHeapObject y_;
	FakeAmxHeapObject z_;
	cell params[] = {
		5 * 4,
		playerid,
		objectid,
		x_.address(),
		y_.address(),
		z_.address()
	};
	bool ret = native(&::fakeAmx, params) != 0;
	x = x_.GetAsFloat();
	y = y_.GetAsFloat();
	z = z_.GetAsFloat();
	return ret;
}

SAMPGDK_EXPORT void SAMPGDK_CALL SetPlayerObjectRot(int playerid, int objectid, float rotX, float rotY, float rotZ) {
<<<<<<< HEAD
	static AMX_NATIVE native = NativeManager::GetInstance()->GetNative("SetPlayerObjectRot");
=======
	static AMX_NATIVE native = Wrapper::GetInstance().GetNative("SetPlayerObjectRot");
>>>>>>> 47d9f8b3
	cell params[] = {
		5 * 4,
		playerid,
		objectid,
		amx_ftoc(rotX),
		amx_ftoc(rotY),
		amx_ftoc(rotZ)
	};
	native(&::fakeAmx, params);
}

SAMPGDK_EXPORT bool SAMPGDK_CALL GetPlayerObjectRot(int playerid, int objectid, float &rotX, float &rotY, float &rotZ) {
<<<<<<< HEAD
	static AMX_NATIVE native = NativeManager::GetInstance()->GetNative("GetPlayerObjectRot");
=======
	static AMX_NATIVE native = Wrapper::GetInstance().GetNative("GetPlayerObjectRot");
>>>>>>> 47d9f8b3
	FakeAmxHeapObject rotX_;
	FakeAmxHeapObject rotY_;
	FakeAmxHeapObject rotZ_;
	cell params[] = {
		5 * 4,
		playerid,
		objectid,
		rotX_.address(),
		rotY_.address(),
		rotZ_.address()
	};
	bool ret = native(&::fakeAmx, params) != 0;
	rotX = rotX_.GetAsFloat();
	rotY = rotY_.GetAsFloat();
	rotZ = rotZ_.GetAsFloat();
	return ret;
}

SAMPGDK_EXPORT bool SAMPGDK_CALL IsValidPlayerObject(int playerid, int objectid) {
<<<<<<< HEAD
	static AMX_NATIVE native = NativeManager::GetInstance()->GetNative("IsValidPlayerObject");
=======
	static AMX_NATIVE native = Wrapper::GetInstance().GetNative("IsValidPlayerObject");
>>>>>>> 47d9f8b3
	cell params[] = {
		2 * 4,
		playerid,
		objectid
	};
	return native(&::fakeAmx, params) != 0;
}

SAMPGDK_EXPORT void SAMPGDK_CALL DestroyPlayerObject(int playerid, int objectid) {
<<<<<<< HEAD
	static AMX_NATIVE native = NativeManager::GetInstance()->GetNative("DestroyPlayerObject");
=======
	static AMX_NATIVE native = Wrapper::GetInstance().GetNative("DestroyPlayerObject");
>>>>>>> 47d9f8b3
	cell params[] = {
		2 * 4,
		playerid,
		objectid
	};
	native(&::fakeAmx, params);
<<<<<<< HEAD
}

SAMPGDK_EXPORT int SAMPGDK_CALL MovePlayerObject(int playerid, int objectid, float x, float y, float z, float Speed, 
	float RotX, float RotY, float RotZ)
{
	static AMX_NATIVE native = NativeManager::GetInstance()->GetNative("MovePlayerObject");
	cell params[] = {
		9 * 4,
		playerid,
		objectid,
		amx_ftoc(x),
		amx_ftoc(y),
		amx_ftoc(z),
		amx_ftoc(Speed),
		amx_ftoc(RotX),
		amx_ftoc(RotY),
		amx_ftoc(RotZ)
	};
	return native(&::fakeAmx, params);
}

SAMPGDK_EXPORT bool SAMPGDK_CALL StopPlayerObject(int playerid, int objectid) {
	static AMX_NATIVE native = NativeManager::GetInstance()->GetNative("StopPlayerObject");
	cell params[] = {
		2 * 4,
		playerid,
		objectid
	};
	return native(&::fakeAmx, params) != 0;
}

SAMPGDK_EXPORT void SAMPGDK_CALL AttachObjectToPlayer(int objectid, int playerid, float OffsetX, float OffsetY, float OffsetZ, 
	float rX, float rY, float rZ)
{
	static AMX_NATIVE native = NativeManager::GetInstance()->GetNative("AttachObjectToPlayer");
	cell params[] = {
		8 * 4,
		objectid,
		playerid,
		amx_ftoc(OffsetX),
		amx_ftoc(OffsetY),
		amx_ftoc(OffsetZ),
		amx_ftoc(rX),
		amx_ftoc(rY),
		amx_ftoc(rZ)
	};
	native(&::fakeAmx, params);
}

SAMPGDK_EXPORT bool SAMPGDK_CALL AttachObjectToVehicle(int objectid, int vehicleid, float fOffsetX, float fOffsetY, float fOffsetZ, 
	float frotX, float frotY, float frotZ)
{
	static AMX_NATIVE native = NativeManager::GetInstance()->GetNative("AttachObjectToVehicle");
	cell params[] = {
		8 * 4,
		objectid,
		vehicleid,
		amx_ftoc(fOffsetX),
		amx_ftoc(fOffsetY),
		amx_ftoc(fOffsetZ),
		amx_ftoc(frotX),
		amx_ftoc(frotY),
		amx_ftoc(frotZ)
=======
}

SAMPGDK_EXPORT int SAMPGDK_CALL MovePlayerObject(int playerid, int objectid, float x, float y, float z, float Speed, 
	float RotX, float RotY, float RotZ)
{
	static AMX_NATIVE native = Wrapper::GetInstance().GetNative("MovePlayerObject");
	cell params[] = {
		9 * 4,
		playerid,
		objectid,
		amx_ftoc(x),
		amx_ftoc(y),
		amx_ftoc(z),
		amx_ftoc(Speed),
		amx_ftoc(RotX),
		amx_ftoc(RotY),
		amx_ftoc(RotZ)
	};
	return native(&::fakeAmx, params);
}

SAMPGDK_EXPORT bool SAMPGDK_CALL StopPlayerObject(int playerid, int objectid) {
	static AMX_NATIVE native = Wrapper::GetInstance().GetNative("StopPlayerObject");
	cell params[] = {
		2 * 4,
		playerid,
		objectid
>>>>>>> 47d9f8b3
	};
	return native(&::fakeAmx, params) != 0;
}

SAMPGDK_EXPORT void SAMPGDK_CALL AttachObjectToObject(int objectid, int attachtoid, float OffsetX, float OffsetY, float OffsetZ, 
	float RotX, float RotY, float RotZ, bool SyncRotation)
{
	static AMX_NATIVE native = NativeManager::GetInstance()->GetNative("AttachObjectToObject");
	cell params[] = {
		9 * 4,
		objectid,
		attachtoid,
		amx_ftoc(OffsetX),
		amx_ftoc(OffsetY),
		amx_ftoc(OffsetZ),
		amx_ftoc(RotX),
		amx_ftoc(RotY),
		amx_ftoc(RotZ),
		SyncRotation
	};
	native(&::fakeAmx, params);
}

SAMPGDK_EXPORT void SAMPGDK_CALL AttachPlayerObjectToPlayer(int objectplayer, int objectid, int attachplayer, 
	float OffsetX, float OffsetY, float OffsetZ, float rX, float rY, float rZ)
{
	static AMX_NATIVE native = NativeManager::GetInstance()->GetNative("AttachPlayerObjectToPlayer");
	cell params[] = {
		9 * 4,
		objectplayer,
		objectid,
		attachplayer,
		amx_ftoc(OffsetX),
		amx_ftoc(OffsetY),
		amx_ftoc(OffsetZ),
		amx_ftoc(rX),
		amx_ftoc(rY),
		amx_ftoc(rZ)
	};
	native(&::fakeAmx, params);
}<|MERGE_RESOLUTION|>--- conflicted
+++ resolved
@@ -18,11 +18,7 @@
 #include "natives.h"
 
 SAMPGDK_EXPORT int SAMPGDK_CALL CreateObject(int modelid, float x, float y, float z, float rX, float rY, float rZ, float DrawDistance) {
-<<<<<<< HEAD
 	static AMX_NATIVE native = NativeManager::GetInstance()->GetNative("CreateObject");
-=======
-	static AMX_NATIVE native = Wrapper::GetInstance().GetNative("CreateObject");
->>>>>>> 47d9f8b3
 	cell params[] = {
 		8 * 4,
 		modelid,
@@ -35,18 +31,271 @@
 		amx_ftoc(DrawDistance)
 	};
 	return native(&::fakeAmx, params);
-<<<<<<< HEAD
 }
 
 SAMPGDK_EXPORT void SAMPGDK_CALL SetObjectPos(int objectid, float x, float y, float z) {
 	static AMX_NATIVE native = NativeManager::GetInstance()->GetNative("SetObjectPos");
-=======
+	cell params[] = {
+		4 * 4,
+		objectid,
+		amx_ftoc(x),
+		amx_ftoc(y),
+		amx_ftoc(z)
+	};
+	native(&::fakeAmx, params);
+}
+
+SAMPGDK_EXPORT bool SAMPGDK_CALL GetObjectPos(int objectid, float &x, float &y, float &z) {
+	static AMX_NATIVE native = NativeManager::GetInstance()->GetNative("GetObjectPos");
+	FakeAmxHeapObject x_;
+	FakeAmxHeapObject y_;
+	FakeAmxHeapObject z_;
+	cell params[] = {
+		4 * 4,
+		objectid,
+		x_.address(),
+		y_.address(),
+		z_.address()
+	};
+	bool ret = native(&::fakeAmx, params) != 0;
+	x = x_.GetAsFloat();
+	y = y_.GetAsFloat();
+	z = z_.GetAsFloat();
+	return ret;
+}
+
+SAMPGDK_EXPORT void SAMPGDK_CALL SetObjectRot(int objectid, float rotX, float rotY, float rotZ) {
+	static AMX_NATIVE native = NativeManager::GetInstance()->GetNative("SetObjectRot");
+	cell params[] = {
+		4 * 4,
+		objectid,
+		amx_ftoc(rotX),
+		amx_ftoc(rotY),
+		amx_ftoc(rotZ)
+	};
+	native(&::fakeAmx, params);
+}
+
+SAMPGDK_EXPORT bool SAMPGDK_CALL GetObjectRot(int objectid, float &rotX, float &rotY, float &rotZ) {
+	static AMX_NATIVE native = NativeManager::GetInstance()->GetNative("GetObjectRot");
+	FakeAmxHeapObject rotX_;
+	FakeAmxHeapObject rotY_;
+	FakeAmxHeapObject rotZ_;
+	cell params[] = {
+		4 * 4,
+		objectid,
+		rotX_.address(),
+		rotY_.address(),
+		rotZ_.address()
+	};
+	bool ret = native(&::fakeAmx, params) != 0;
+	rotX = rotX_.GetAsFloat();
+	rotY = rotY_.GetAsFloat();
+	rotZ = rotZ_.GetAsFloat();
+	return ret;
+}
+
+SAMPGDK_EXPORT bool SAMPGDK_CALL IsValidObject(int objectid) {
+	static AMX_NATIVE native = NativeManager::GetInstance()->GetNative("IsValidObject");
+	cell params[] = {
+		1 * 4,
+		objectid
+	};
+	return native(&::fakeAmx, params) != 0;
+}
+
+SAMPGDK_EXPORT void SAMPGDK_CALL DestroyObject(int objectid) {
+	static AMX_NATIVE native = NativeManager::GetInstance()->GetNative("DestroyObject");
+	cell params[] = {
+		1 * 4,
+		objectid
+	};
+	native(&::fakeAmx, params);
+}
+
+SAMPGDK_EXPORT int SAMPGDK_CALL MoveObject(int objectid, float X, float Y, float Z, float Speed, 
+	float RotX, float RotY, float RotZ)
+{
+	static AMX_NATIVE native = NativeManager::GetInstance()->GetNative("MoveObject");
+	cell params[] = {
+		8 * 4,
+		objectid,
+		amx_ftoc(X),
+		amx_ftoc(Y),
+		amx_ftoc(Z),
+		amx_ftoc(Speed),
+		amx_ftoc(RotX),
+		amx_ftoc(RotY),
+		amx_ftoc(RotZ)
+	};
+	return native(&::fakeAmx, params);
+}
+
+SAMPGDK_EXPORT bool SAMPGDK_CALL StopObject(int objectid) {
+	static AMX_NATIVE native = NativeManager::GetInstance()->GetNative("StopObject");
+	cell params[] = {
+		1 * 4,
+		objectid
+	};
+	return native(&::fakeAmx, params) != 0;
+}
+
+SAMPGDK_EXPORT int SAMPGDK_CALL CreatePlayerObject(int playerid, int modelid, float x, float y, float z, 
+	float rX, float rY, float rZ, float DrawDistance)
+{
+	static AMX_NATIVE native = NativeManager::GetInstance()->GetNative("CreatePlayerObject");
+	cell params[] = {
+		9 * 4,
+		playerid,
+		modelid,
+		amx_ftoc(x),
+		amx_ftoc(y),
+		amx_ftoc(z),
+		amx_ftoc(rX),
+		amx_ftoc(rY),
+		amx_ftoc(rZ),
+		amx_ftoc(DrawDistance)
+	};
+	return native(&::fakeAmx, params);
+}
+
+SAMPGDK_EXPORT void SAMPGDK_CALL SetPlayerObjectPos(int playerid, int objectid, float x, float y, float z) {
+	static AMX_NATIVE native = NativeManager::GetInstance()->GetNative("SetPlayerObjectPos");
+	cell params[] = {
+		5 * 4,
+		playerid,
+		objectid,
+		amx_ftoc(x),
+		amx_ftoc(y),
+		amx_ftoc(z)
+	};
+	native(&::fakeAmx, params);
+}
+
+SAMPGDK_EXPORT bool SAMPGDK_CALL GetPlayerObjectPos(int playerid, int objectid, float &x, float &y, float &z) {
+	static AMX_NATIVE native = NativeManager::GetInstance()->GetNative("GetPlayerObjectPos");
+	FakeAmxHeapObject x_;
+	FakeAmxHeapObject y_;
+	FakeAmxHeapObject z_;
+	cell params[] = {
+		5 * 4,
+		playerid,
+		objectid,
+		x_.address(),
+		y_.address(),
+		z_.address()
+	};
+	bool ret = native(&::fakeAmx, params) != 0;
+	x = x_.GetAsFloat();
+	y = y_.GetAsFloat();
+	z = z_.GetAsFloat();
+	return ret;
+}
+
+SAMPGDK_EXPORT void SAMPGDK_CALL SetPlayerObjectRot(int playerid, int objectid, float rotX, float rotY, float rotZ) {
+	static AMX_NATIVE native = NativeManager::GetInstance()->GetNative("SetPlayerObjectRot");
+	cell params[] = {
+		5 * 4,
+		playerid,
+		objectid,
+		amx_ftoc(rotX),
+		amx_ftoc(rotY),
+		amx_ftoc(rotZ)
+	};
+	native(&::fakeAmx, params);
+}
+
+SAMPGDK_EXPORT bool SAMPGDK_CALL GetPlayerObjectRot(int playerid, int objectid, float &rotX, float &rotY, float &rotZ) {
+	static AMX_NATIVE native = NativeManager::GetInstance()->GetNative("GetPlayerObjectRot");
+	FakeAmxHeapObject rotX_;
+	FakeAmxHeapObject rotY_;
+	FakeAmxHeapObject rotZ_;
+	cell params[] = {
+		5 * 4,
+		playerid,
+		objectid,
+		rotX_.address(),
+		rotY_.address(),
+		rotZ_.address()
+	};
+	bool ret = native(&::fakeAmx, params) != 0;
+	rotX = rotX_.GetAsFloat();
+	rotY = rotY_.GetAsFloat();
+	rotZ = rotZ_.GetAsFloat();
+	return ret;
+}
+
+SAMPGDK_EXPORT bool SAMPGDK_CALL IsValidPlayerObject(int playerid, int objectid) {
+	static AMX_NATIVE native = NativeManager::GetInstance()->GetNative("IsValidPlayerObject");
+	cell params[] = {
+		2 * 4,
+		playerid,
+		objectid
+	};
+	return native(&::fakeAmx, params) != 0;
+}
+
+SAMPGDK_EXPORT void SAMPGDK_CALL DestroyPlayerObject(int playerid, int objectid) {
+	static AMX_NATIVE native = NativeManager::GetInstance()->GetNative("DestroyPlayerObject");
+	cell params[] = {
+		2 * 4,
+		playerid,
+		objectid
+	};
+	native(&::fakeAmx, params);
+}
+
+SAMPGDK_EXPORT int SAMPGDK_CALL MovePlayerObject(int playerid, int objectid, float x, float y, float z, float Speed, 
+	float RotX, float RotY, float RotZ)
+{
+	static AMX_NATIVE native = NativeManager::GetInstance()->GetNative("MovePlayerObject");
+	cell params[] = {
+		9 * 4,
+		playerid,
+		objectid,
+		amx_ftoc(x),
+		amx_ftoc(y),
+		amx_ftoc(z),
+		amx_ftoc(Speed),
+		amx_ftoc(RotX),
+		amx_ftoc(RotY),
+		amx_ftoc(RotZ)
+	};
+	return native(&::fakeAmx, params);
+}
+
+SAMPGDK_EXPORT bool SAMPGDK_CALL StopPlayerObject(int playerid, int objectid) {
+	static AMX_NATIVE native = NativeManager::GetInstance()->GetNative("StopPlayerObject");
+	cell params[] = {
+		2 * 4,
+		playerid,
+		objectid
+	};
+	return native(&::fakeAmx, params) != 0;
+}
+
+SAMPGDK_EXPORT void SAMPGDK_CALL AttachObjectToPlayer(int objectid, int playerid, float OffsetX, float OffsetY, float OffsetZ, 
+	float rX, float rY, float rZ)
+{
+	static AMX_NATIVE native = NativeManager::GetInstance()->GetNative("AttachObjectToPlayer");
+	cell params[] = {
+		8 * 4,
+		objectid,
+		playerid,
+		amx_ftoc(OffsetX),
+		amx_ftoc(OffsetY),
+		amx_ftoc(OffsetZ),
+		amx_ftoc(rX),
+		amx_ftoc(rY),
+		amx_ftoc(rZ)
+	};
+	native(&::fakeAmx, params);
 }
 
 SAMPGDK_EXPORT void SAMPGDK_CALL AttachObjectToVehicle(int objectid, int vehicleid, float fOffsetX, float fOffsetY, float fOffsetZ, 
 	float frotX, float frotY, float frotZ)
 {
-	static AMX_NATIVE native = Wrapper::GetInstance().GetNative("AttachObjectToVehicle");
+	static AMX_NATIVE native = NativeManager::GetInstance()->GetNative("AttachObjectToVehicle");
 	cell params[] = {
 		8 * 4,
 		objectid,
@@ -64,7 +313,7 @@
 SAMPGDK_EXPORT void SAMPGDK_CALL AttachObjectToObject(int objectid, int attachtoid, float OffsetX, float OffsetY, float OffsetZ, 
 	float RotX, float RotY, float RotZ, bool SyncRotation)
 {
-	static AMX_NATIVE native = Wrapper::GetInstance().GetNative("AttachObjectToObject");
+	static AMX_NATIVE native = NativeManager::GetInstance()->GetNative("AttachObjectToObject");
 	cell params[] = {
 		9 * 4,
 		objectid,
@@ -80,28 +329,10 @@
 	native(&::fakeAmx, params);
 }
 
-SAMPGDK_EXPORT void SAMPGDK_CALL AttachObjectToPlayer(int objectid, int playerid, float OffsetX, float OffsetY, float OffsetZ, 
-	float rX, float rY, float rZ)
-{
-	static AMX_NATIVE native = Wrapper::GetInstance().GetNative("AttachObjectToPlayer");
-	cell params[] = {
-		8 * 4,
-		objectid,
-		playerid,
-		amx_ftoc(OffsetX),
-		amx_ftoc(OffsetY),
-		amx_ftoc(OffsetZ),
-		amx_ftoc(rX),
-		amx_ftoc(rY),
-		amx_ftoc(rZ)
-	};
-	native(&::fakeAmx, params);
-}
-
 SAMPGDK_EXPORT void SAMPGDK_CALL AttachPlayerObjectToPlayer(int objectplayer, int objectid, int attachplayer, 
 	float OffsetX, float OffsetY, float OffsetZ, float rX, float rY, float rZ)
 {
-	static AMX_NATIVE native = Wrapper::GetInstance().GetNative("AttachPlayerObjectToPlayer");
+	static AMX_NATIVE native = NativeManager::GetInstance()->GetNative("AttachPlayerObjectToPlayer");
 	cell params[] = {
 		9 * 4,
 		objectplayer,
@@ -116,405 +347,3 @@
 	};
 	native(&::fakeAmx, params);
 }
-
-SAMPGDK_EXPORT void SAMPGDK_CALL SetObjectPos(int objectid, float x, float y, float z) {
-	static AMX_NATIVE native = Wrapper::GetInstance().GetNative("SetObjectPos");
->>>>>>> 47d9f8b3
-	cell params[] = {
-		4 * 4,
-		objectid,
-		amx_ftoc(x),
-		amx_ftoc(y),
-		amx_ftoc(z)
-	};
-	native(&::fakeAmx, params);
-}
-
-SAMPGDK_EXPORT bool SAMPGDK_CALL GetObjectPos(int objectid, float &x, float &y, float &z) {
-<<<<<<< HEAD
-	static AMX_NATIVE native = NativeManager::GetInstance()->GetNative("GetObjectPos");
-=======
-	static AMX_NATIVE native = Wrapper::GetInstance().GetNative("GetObjectPos");
->>>>>>> 47d9f8b3
-	FakeAmxHeapObject x_;
-	FakeAmxHeapObject y_;
-	FakeAmxHeapObject z_;
-	cell params[] = {
-		4 * 4,
-		objectid,
-		x_.address(),
-		y_.address(),
-		z_.address()
-	};
-	bool ret = native(&::fakeAmx, params) != 0;
-	x = x_.GetAsFloat();
-	y = y_.GetAsFloat();
-	z = z_.GetAsFloat();
-	return ret;
-}
-
-SAMPGDK_EXPORT void SAMPGDK_CALL SetObjectRot(int objectid, float rotX, float rotY, float rotZ) {
-<<<<<<< HEAD
-	static AMX_NATIVE native = NativeManager::GetInstance()->GetNative("SetObjectRot");
-=======
-	static AMX_NATIVE native = Wrapper::GetInstance().GetNative("SetObjectRot");
->>>>>>> 47d9f8b3
-	cell params[] = {
-		4 * 4,
-		objectid,
-		amx_ftoc(rotX),
-		amx_ftoc(rotY),
-		amx_ftoc(rotZ)
-	};
-	native(&::fakeAmx, params);
-}
-
-SAMPGDK_EXPORT bool SAMPGDK_CALL GetObjectRot(int objectid, float &rotX, float &rotY, float &rotZ) {
-<<<<<<< HEAD
-	static AMX_NATIVE native = NativeManager::GetInstance()->GetNative("GetObjectRot");
-=======
-	static AMX_NATIVE native = Wrapper::GetInstance().GetNative("GetObjectRot");
->>>>>>> 47d9f8b3
-	FakeAmxHeapObject rotX_;
-	FakeAmxHeapObject rotY_;
-	FakeAmxHeapObject rotZ_;
-	cell params[] = {
-		4 * 4,
-		objectid,
-		rotX_.address(),
-		rotY_.address(),
-		rotZ_.address()
-	};
-	bool ret = native(&::fakeAmx, params) != 0;
-	rotX = rotX_.GetAsFloat();
-	rotY = rotY_.GetAsFloat();
-	rotZ = rotZ_.GetAsFloat();
-	return ret;
-}
-
-SAMPGDK_EXPORT bool SAMPGDK_CALL IsValidObject(int objectid) {
-<<<<<<< HEAD
-	static AMX_NATIVE native = NativeManager::GetInstance()->GetNative("IsValidObject");
-=======
-	static AMX_NATIVE native = Wrapper::GetInstance().GetNative("IsValidObject");
->>>>>>> 47d9f8b3
-	cell params[] = {
-		1 * 4,
-		objectid
-	};
-	return native(&::fakeAmx, params) != 0;
-}
-
-SAMPGDK_EXPORT void SAMPGDK_CALL DestroyObject(int objectid) {
-<<<<<<< HEAD
-	static AMX_NATIVE native = NativeManager::GetInstance()->GetNative("DestroyObject");
-=======
-	static AMX_NATIVE native = Wrapper::GetInstance().GetNative("DestroyObject");
->>>>>>> 47d9f8b3
-	cell params[] = {
-		1 * 4,
-		objectid
-	};
-	native(&::fakeAmx, params);
-}
-
-SAMPGDK_EXPORT int SAMPGDK_CALL MoveObject(int objectid, float X, float Y, float Z, float Speed, 
-	float RotX, float RotY, float RotZ)
-{
-<<<<<<< HEAD
-	static AMX_NATIVE native = NativeManager::GetInstance()->GetNative("MoveObject");
-=======
-	static AMX_NATIVE native = Wrapper::GetInstance().GetNative("MoveObject");
->>>>>>> 47d9f8b3
-	cell params[] = {
-		8 * 4,
-		objectid,
-		amx_ftoc(X),
-		amx_ftoc(Y),
-		amx_ftoc(Z),
-		amx_ftoc(Speed),
-		amx_ftoc(RotX),
-		amx_ftoc(RotY),
-		amx_ftoc(RotZ)
-	};
-	return native(&::fakeAmx, params);
-}
-
-SAMPGDK_EXPORT bool SAMPGDK_CALL StopObject(int objectid) {
-<<<<<<< HEAD
-	static AMX_NATIVE native = NativeManager::GetInstance()->GetNative("StopObject");
-=======
-	static AMX_NATIVE native = Wrapper::GetInstance().GetNative("StopObject");
->>>>>>> 47d9f8b3
-	cell params[] = {
-		1 * 4,
-		objectid
-	};
-	return native(&::fakeAmx, params) != 0;
-}
-
-SAMPGDK_EXPORT int SAMPGDK_CALL CreatePlayerObject(int playerid, int modelid, float x, float y, float z, 
-	float rX, float rY, float rZ, float DrawDistance)
-{
-<<<<<<< HEAD
-	static AMX_NATIVE native = NativeManager::GetInstance()->GetNative("CreatePlayerObject");
-=======
-	static AMX_NATIVE native = Wrapper::GetInstance().GetNative("CreatePlayerObject");
->>>>>>> 47d9f8b3
-	cell params[] = {
-		9 * 4,
-		playerid,
-		modelid,
-		amx_ftoc(x),
-		amx_ftoc(y),
-		amx_ftoc(z),
-		amx_ftoc(rX),
-		amx_ftoc(rY),
-		amx_ftoc(rZ),
-		amx_ftoc(DrawDistance)
-	};
-	return native(&::fakeAmx, params);
-}
-
-SAMPGDK_EXPORT void SAMPGDK_CALL SetPlayerObjectPos(int playerid, int objectid, float x, float y, float z) {
-<<<<<<< HEAD
-	static AMX_NATIVE native = NativeManager::GetInstance()->GetNative("SetPlayerObjectPos");
-=======
-	static AMX_NATIVE native = Wrapper::GetInstance().GetNative("SetPlayerObjectPos");
->>>>>>> 47d9f8b3
-	cell params[] = {
-		5 * 4,
-		playerid,
-		objectid,
-		amx_ftoc(x),
-		amx_ftoc(y),
-		amx_ftoc(z)
-	};
-	native(&::fakeAmx, params);
-}
-
-SAMPGDK_EXPORT bool SAMPGDK_CALL GetPlayerObjectPos(int playerid, int objectid, float &x, float &y, float &z) {
-<<<<<<< HEAD
-	static AMX_NATIVE native = NativeManager::GetInstance()->GetNative("GetPlayerObjectPos");
-=======
-	static AMX_NATIVE native = Wrapper::GetInstance().GetNative("GetPlayerObjectPos");
->>>>>>> 47d9f8b3
-	FakeAmxHeapObject x_;
-	FakeAmxHeapObject y_;
-	FakeAmxHeapObject z_;
-	cell params[] = {
-		5 * 4,
-		playerid,
-		objectid,
-		x_.address(),
-		y_.address(),
-		z_.address()
-	};
-	bool ret = native(&::fakeAmx, params) != 0;
-	x = x_.GetAsFloat();
-	y = y_.GetAsFloat();
-	z = z_.GetAsFloat();
-	return ret;
-}
-
-SAMPGDK_EXPORT void SAMPGDK_CALL SetPlayerObjectRot(int playerid, int objectid, float rotX, float rotY, float rotZ) {
-<<<<<<< HEAD
-	static AMX_NATIVE native = NativeManager::GetInstance()->GetNative("SetPlayerObjectRot");
-=======
-	static AMX_NATIVE native = Wrapper::GetInstance().GetNative("SetPlayerObjectRot");
->>>>>>> 47d9f8b3
-	cell params[] = {
-		5 * 4,
-		playerid,
-		objectid,
-		amx_ftoc(rotX),
-		amx_ftoc(rotY),
-		amx_ftoc(rotZ)
-	};
-	native(&::fakeAmx, params);
-}
-
-SAMPGDK_EXPORT bool SAMPGDK_CALL GetPlayerObjectRot(int playerid, int objectid, float &rotX, float &rotY, float &rotZ) {
-<<<<<<< HEAD
-	static AMX_NATIVE native = NativeManager::GetInstance()->GetNative("GetPlayerObjectRot");
-=======
-	static AMX_NATIVE native = Wrapper::GetInstance().GetNative("GetPlayerObjectRot");
->>>>>>> 47d9f8b3
-	FakeAmxHeapObject rotX_;
-	FakeAmxHeapObject rotY_;
-	FakeAmxHeapObject rotZ_;
-	cell params[] = {
-		5 * 4,
-		playerid,
-		objectid,
-		rotX_.address(),
-		rotY_.address(),
-		rotZ_.address()
-	};
-	bool ret = native(&::fakeAmx, params) != 0;
-	rotX = rotX_.GetAsFloat();
-	rotY = rotY_.GetAsFloat();
-	rotZ = rotZ_.GetAsFloat();
-	return ret;
-}
-
-SAMPGDK_EXPORT bool SAMPGDK_CALL IsValidPlayerObject(int playerid, int objectid) {
-<<<<<<< HEAD
-	static AMX_NATIVE native = NativeManager::GetInstance()->GetNative("IsValidPlayerObject");
-=======
-	static AMX_NATIVE native = Wrapper::GetInstance().GetNative("IsValidPlayerObject");
->>>>>>> 47d9f8b3
-	cell params[] = {
-		2 * 4,
-		playerid,
-		objectid
-	};
-	return native(&::fakeAmx, params) != 0;
-}
-
-SAMPGDK_EXPORT void SAMPGDK_CALL DestroyPlayerObject(int playerid, int objectid) {
-<<<<<<< HEAD
-	static AMX_NATIVE native = NativeManager::GetInstance()->GetNative("DestroyPlayerObject");
-=======
-	static AMX_NATIVE native = Wrapper::GetInstance().GetNative("DestroyPlayerObject");
->>>>>>> 47d9f8b3
-	cell params[] = {
-		2 * 4,
-		playerid,
-		objectid
-	};
-	native(&::fakeAmx, params);
-<<<<<<< HEAD
-}
-
-SAMPGDK_EXPORT int SAMPGDK_CALL MovePlayerObject(int playerid, int objectid, float x, float y, float z, float Speed, 
-	float RotX, float RotY, float RotZ)
-{
-	static AMX_NATIVE native = NativeManager::GetInstance()->GetNative("MovePlayerObject");
-	cell params[] = {
-		9 * 4,
-		playerid,
-		objectid,
-		amx_ftoc(x),
-		amx_ftoc(y),
-		amx_ftoc(z),
-		amx_ftoc(Speed),
-		amx_ftoc(RotX),
-		amx_ftoc(RotY),
-		amx_ftoc(RotZ)
-	};
-	return native(&::fakeAmx, params);
-}
-
-SAMPGDK_EXPORT bool SAMPGDK_CALL StopPlayerObject(int playerid, int objectid) {
-	static AMX_NATIVE native = NativeManager::GetInstance()->GetNative("StopPlayerObject");
-	cell params[] = {
-		2 * 4,
-		playerid,
-		objectid
-	};
-	return native(&::fakeAmx, params) != 0;
-}
-
-SAMPGDK_EXPORT void SAMPGDK_CALL AttachObjectToPlayer(int objectid, int playerid, float OffsetX, float OffsetY, float OffsetZ, 
-	float rX, float rY, float rZ)
-{
-	static AMX_NATIVE native = NativeManager::GetInstance()->GetNative("AttachObjectToPlayer");
-	cell params[] = {
-		8 * 4,
-		objectid,
-		playerid,
-		amx_ftoc(OffsetX),
-		amx_ftoc(OffsetY),
-		amx_ftoc(OffsetZ),
-		amx_ftoc(rX),
-		amx_ftoc(rY),
-		amx_ftoc(rZ)
-	};
-	native(&::fakeAmx, params);
-}
-
-SAMPGDK_EXPORT bool SAMPGDK_CALL AttachObjectToVehicle(int objectid, int vehicleid, float fOffsetX, float fOffsetY, float fOffsetZ, 
-	float frotX, float frotY, float frotZ)
-{
-	static AMX_NATIVE native = NativeManager::GetInstance()->GetNative("AttachObjectToVehicle");
-	cell params[] = {
-		8 * 4,
-		objectid,
-		vehicleid,
-		amx_ftoc(fOffsetX),
-		amx_ftoc(fOffsetY),
-		amx_ftoc(fOffsetZ),
-		amx_ftoc(frotX),
-		amx_ftoc(frotY),
-		amx_ftoc(frotZ)
-=======
-}
-
-SAMPGDK_EXPORT int SAMPGDK_CALL MovePlayerObject(int playerid, int objectid, float x, float y, float z, float Speed, 
-	float RotX, float RotY, float RotZ)
-{
-	static AMX_NATIVE native = Wrapper::GetInstance().GetNative("MovePlayerObject");
-	cell params[] = {
-		9 * 4,
-		playerid,
-		objectid,
-		amx_ftoc(x),
-		amx_ftoc(y),
-		amx_ftoc(z),
-		amx_ftoc(Speed),
-		amx_ftoc(RotX),
-		amx_ftoc(RotY),
-		amx_ftoc(RotZ)
-	};
-	return native(&::fakeAmx, params);
-}
-
-SAMPGDK_EXPORT bool SAMPGDK_CALL StopPlayerObject(int playerid, int objectid) {
-	static AMX_NATIVE native = Wrapper::GetInstance().GetNative("StopPlayerObject");
-	cell params[] = {
-		2 * 4,
-		playerid,
-		objectid
->>>>>>> 47d9f8b3
-	};
-	return native(&::fakeAmx, params) != 0;
-}
-
-SAMPGDK_EXPORT void SAMPGDK_CALL AttachObjectToObject(int objectid, int attachtoid, float OffsetX, float OffsetY, float OffsetZ, 
-	float RotX, float RotY, float RotZ, bool SyncRotation)
-{
-	static AMX_NATIVE native = NativeManager::GetInstance()->GetNative("AttachObjectToObject");
-	cell params[] = {
-		9 * 4,
-		objectid,
-		attachtoid,
-		amx_ftoc(OffsetX),
-		amx_ftoc(OffsetY),
-		amx_ftoc(OffsetZ),
-		amx_ftoc(RotX),
-		amx_ftoc(RotY),
-		amx_ftoc(RotZ),
-		SyncRotation
-	};
-	native(&::fakeAmx, params);
-}
-
-SAMPGDK_EXPORT void SAMPGDK_CALL AttachPlayerObjectToPlayer(int objectplayer, int objectid, int attachplayer, 
-	float OffsetX, float OffsetY, float OffsetZ, float rX, float rY, float rZ)
-{
-	static AMX_NATIVE native = NativeManager::GetInstance()->GetNative("AttachPlayerObjectToPlayer");
-	cell params[] = {
-		9 * 4,
-		objectplayer,
-		objectid,
-		attachplayer,
-		amx_ftoc(OffsetX),
-		amx_ftoc(OffsetY),
-		amx_ftoc(OffsetZ),
-		amx_ftoc(rX),
-		amx_ftoc(rY),
-		amx_ftoc(rZ)
-	};
-	native(&::fakeAmx, params);
-}