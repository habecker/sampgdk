// Copyright (c) 2011 Zeex
//
// Licensed under the Apache License, Version 2.0 (the "License");
// you may not use this file except in compliance with the License.
// You may obtain a copy of the License at
//
//	 http://www.apache.org/licenses/LICENSE-2.0
//
// Unless required by applicable law or agreed to in writing, software
// distributed under the License is distributed on an "AS IS" BASIS,
// WITHOUT WARRANTIES OR CONDITIONS OF ANY KIND, either express or implied.
// See the License for the specific language governing permissions and
// limitations under the License.

#include <sampgdk/vehicles.h>

#include "fakeamx.h"
#include "natives.h"

SAMPGDK_EXPORT int SAMPGDK_CALL CreateVehicle(int vehicletype, float x, float y, float z, float rotation, 
	int color1, int color2, long respawn_delay)
{
<<<<<<< HEAD
	static AMX_NATIVE native = NativeManager::GetInstance()->GetNative("CreateVehicle");
=======
	static AMX_NATIVE native = Wrapper::GetInstance().GetNative("CreateVehicle");
>>>>>>> 47d9f8b3
	cell params[] = {
		8 * 4,
		vehicletype,
		amx_ftoc(x),
		amx_ftoc(y),
		amx_ftoc(z),
		amx_ftoc(rotation),
		color1,
		color2,
		respawn_delay
	};
	return native(&::fakeAmx, params);
}

SAMPGDK_EXPORT bool SAMPGDK_CALL DestroyVehicle(int vehicleid) {
<<<<<<< HEAD
	static AMX_NATIVE native = NativeManager::GetInstance()->GetNative("DestroyVehicle");
=======
	static AMX_NATIVE native = Wrapper::GetInstance().GetNative("DestroyVehicle");
>>>>>>> 47d9f8b3
	cell params[] = {
		1 * 4,
		vehicleid
	};
	return native(&::fakeAmx, params) != 0;
}

SAMPGDK_EXPORT bool SAMPGDK_CALL IsVehicleStreamedIn(int vehicleid, int forplayerid) {
<<<<<<< HEAD
	static AMX_NATIVE native = NativeManager::GetInstance()->GetNative("IsVehicleStreamedIn");
=======
	static AMX_NATIVE native = Wrapper::GetInstance().GetNative("IsVehicleStreamedIn");
>>>>>>> 47d9f8b3
	cell params[] = {
		2 * 4,
		vehicleid,
		forplayerid
	};
	return native(&::fakeAmx, params) != 0;
}

SAMPGDK_EXPORT bool SAMPGDK_CALL GetVehiclePos(int vehicleid, float &x, float &y, float &z) {
<<<<<<< HEAD
	static AMX_NATIVE native = NativeManager::GetInstance()->GetNative("GetVehiclePos");
=======
	static AMX_NATIVE native = Wrapper::GetInstance().GetNative("GetVehiclePos");
>>>>>>> 47d9f8b3
	FakeAmxHeapObject x_;
	FakeAmxHeapObject y_;
	FakeAmxHeapObject z_;
	cell params[] = {
		4 * 4,
		vehicleid,
		x_.address(),
		y_.address(),
		z_.address()
	};
	bool ret = native(&::fakeAmx, params) != 0;
	x = x_.GetAsFloat();
	y = y_.GetAsFloat();
	z = z_.GetAsFloat();
	return ret;
}

SAMPGDK_EXPORT bool SAMPGDK_CALL SetVehiclePos(int vehicleid, float x, float y, float z) {
<<<<<<< HEAD
	static AMX_NATIVE native = NativeManager::GetInstance()->GetNative("SetVehiclePos");
=======
	static AMX_NATIVE native = Wrapper::GetInstance().GetNative("SetVehiclePos");
>>>>>>> 47d9f8b3
	cell params[] = {
		4 * 4,
		vehicleid,
		amx_ftoc(x),
		amx_ftoc(y),
		amx_ftoc(z)
	};
	return native(&::fakeAmx, params) != 0;
}

SAMPGDK_EXPORT bool SAMPGDK_CALL GetVehicleZAngle(int vehicleid, float &z_angle) {
<<<<<<< HEAD
	static AMX_NATIVE native = NativeManager::GetInstance()->GetNative("GetVehicleZAngle");
=======
	static AMX_NATIVE native = Wrapper::GetInstance().GetNative("GetVehicleZAngle");
>>>>>>> 47d9f8b3
	FakeAmxHeapObject z_angle_;
	cell params[] = {
		2 * 4,
		vehicleid,
		z_angle_.address()
	};
	bool ret = native(&::fakeAmx, params) != 0;
	z_angle = z_angle_.GetAsFloat();
	return ret;

}

SAMPGDK_EXPORT bool SAMPGDK_CALL GetVehicleRotationQuat(int vehicleid, float &w, float &x, float &y, float &z) {
<<<<<<< HEAD
	static AMX_NATIVE native = NativeManager::GetInstance()->GetNative("GetVehicleRotationQuat");
=======
	static AMX_NATIVE native = Wrapper::GetInstance().GetNative("GetVehicleRotationQuat");
>>>>>>> 47d9f8b3
	FakeAmxHeapObject w_;
	FakeAmxHeapObject x_;
	FakeAmxHeapObject y_;
	FakeAmxHeapObject z_;
	cell params[] = {
		5 * 4,
		vehicleid,
		w_.address(),
		x_.address(),
		y_.address(),
		z_.address()
	};
	bool ret = native(&::fakeAmx, params) != 0;
	w = w_.GetAsFloat();
	x = x_.GetAsFloat();
	y = y_.GetAsFloat();
	z = z_.GetAsFloat();
	return ret;
}

SAMPGDK_EXPORT float SAMPGDK_CALL GetVehicleDistanceFromPoint(int vehicleid, float x, float y, float z) {
<<<<<<< HEAD
	static AMX_NATIVE native = NativeManager::GetInstance()->GetNative("GetVehicleDistanceFromPoint");
=======
	static AMX_NATIVE native = Wrapper::GetInstance().GetNative("GetVehicleDistanceFromPoint");
>>>>>>> 47d9f8b3
	cell params[] = {
		4 * 4,
		vehicleid,
		amx_ftoc(x),
		amx_ftoc(y),
		amx_ftoc(z)
	};
	cell ret = native(&::fakeAmx, params);
	return amx_ctof(ret);
}


SAMPGDK_EXPORT bool SAMPGDK_CALL SetVehicleZAngle(int vehicleid, float z_angle) {
<<<<<<< HEAD
	static AMX_NATIVE native = NativeManager::GetInstance()->GetNative("IsVehicleStreamedIn");
=======
	static AMX_NATIVE native = Wrapper::GetInstance().GetNative("IsVehicleStreamedIn");
>>>>>>> 47d9f8b3
	cell params[] = {
		2 * 4,
		vehicleid,
		amx_ftoc(z_angle)
	};
	return native(&::fakeAmx, params) != 0;
}

SAMPGDK_EXPORT bool SAMPGDK_CALL SetVehicleParamsForPlayer(int vehicleid, int playerid, bool objective, bool doorslocked) {
<<<<<<< HEAD
	static AMX_NATIVE native = NativeManager::GetInstance()->GetNative("SetVehicleParamsForPlayer");
=======
	static AMX_NATIVE native = Wrapper::GetInstance().GetNative("SetVehicleParamsForPlayer");
>>>>>>> 47d9f8b3
	cell params[] = {
		4 * 4,
		vehicleid,
		playerid,
		objective,
		doorslocked
	};
	return native(&::fakeAmx, params) != 0;
}

SAMPGDK_EXPORT void SAMPGDK_CALL ManualVehicleEngineAndLights() {
<<<<<<< HEAD
	static AMX_NATIVE native = NativeManager::GetInstance()->GetNative("ManualVehicleEngineAndLights");
=======
	static AMX_NATIVE native = Wrapper::GetInstance().GetNative("ManualVehicleEngineAndLights");
>>>>>>> 47d9f8b3
	native(&::fakeAmx, 0);
}

SAMPGDK_EXPORT bool SAMPGDK_CALL SetVehicleParamsEx(int vehicleid, bool engine, bool lights, bool alarm, bool doors, 
	bool bonnet, bool boot, bool objective) 
{
<<<<<<< HEAD
	static AMX_NATIVE native = NativeManager::GetInstance()->GetNative("SetVehicleParamsEx");
=======
	static AMX_NATIVE native = Wrapper::GetInstance().GetNative("SetVehicleParamsEx");
>>>>>>> 47d9f8b3
	cell params[] = {
		8 * 4,
		vehicleid,
		engine,
		lights,
		alarm,
		doors,
		bonnet,
		boot,
		objective
	};
	return native(&::fakeAmx, params) != 0;
}

SAMPGDK_EXPORT bool SAMPGDK_CALL GetVehicleParamsEx(int vehicleid, bool &engine, bool &lights, bool &alarm, bool &doors, 
	bool &bonnet, bool &boot, bool &objective) 
{
<<<<<<< HEAD
	static AMX_NATIVE native = NativeManager::GetInstance()->GetNative("GetVehicleParamsEx");
=======
	static AMX_NATIVE native = Wrapper::GetInstance().GetNative("GetVehicleParamsEx");
>>>>>>> 47d9f8b3
	FakeAmxHeapObject engine_;
	FakeAmxHeapObject lights_;
	FakeAmxHeapObject alarm_;
	FakeAmxHeapObject doors_;
	FakeAmxHeapObject bonnet_;
	FakeAmxHeapObject boot_;
	FakeAmxHeapObject objective_;
	cell params[] = {
		8 * 4,
		vehicleid,
		engine_.address(),
		lights_.address(),
		alarm_.address(),
		doors_.address(),
		bonnet_.address(),
		boot_.address(),
		objective_.address()
	};
	bool ret = native(&::fakeAmx, params) != 0;
	engine = engine_.Get() != 0;
	lights = lights_.Get() != 0;
	alarm  = alarm_.Get() != 0;
	doors  = doors_.Get() != 0;
	bonnet = bonnet_.Get() != 0;
	engine = boot_.Get() != 0;
	engine = objective_.Get() != 0;
	return ret;
}

SAMPGDK_EXPORT bool SAMPGDK_CALL SetVehicleToRespawn(int vehicleid) {
<<<<<<< HEAD
	static AMX_NATIVE native = NativeManager::GetInstance()->GetNative("SetVehicleToRespawn");
=======
	static AMX_NATIVE native = Wrapper::GetInstance().GetNative("SetVehicleToRespawn");
>>>>>>> 47d9f8b3
	cell params[] = {
		1 * 4,
		vehicleid
	};
	return native(&::fakeAmx, params) != 0;
}

SAMPGDK_EXPORT bool SAMPGDK_CALL LinkVehicleToInterior(int vehicleid, int interiorid) {
<<<<<<< HEAD
	static AMX_NATIVE native = NativeManager::GetInstance()->GetNative("LinkVehicleToInterior");
=======
	static AMX_NATIVE native = Wrapper::GetInstance().GetNative("LinkVehicleToInterior");
>>>>>>> 47d9f8b3
	cell params[] = {
		2 * 4,
		vehicleid,
		interiorid
	};
	return native(&::fakeAmx, params) != 0;
}

SAMPGDK_EXPORT bool SAMPGDK_CALL AddVehicleComponent(int vehicleid, int componentid) {
<<<<<<< HEAD
	static AMX_NATIVE native = NativeManager::GetInstance()->GetNative("AddVehicleComponent");
=======
	static AMX_NATIVE native = Wrapper::GetInstance().GetNative("AddVehicleComponent");
>>>>>>> 47d9f8b3
	cell params[] = {
		2 * 4,
		vehicleid,
		componentid
	};
	return native(&::fakeAmx, params) != 0;
}

SAMPGDK_EXPORT bool SAMPGDK_CALL RemoveVehicleComponent(int vehicleid, int componentid) {
<<<<<<< HEAD
	static AMX_NATIVE native = NativeManager::GetInstance()->GetNative("RemoveVehicleComponent");
=======
	static AMX_NATIVE native = Wrapper::GetInstance().GetNative("RemoveVehicleComponent");
>>>>>>> 47d9f8b3
	cell params[] = {
		2 * 4,
		vehicleid,
		componentid
	};
	return native(&::fakeAmx, params) != 0;
}

SAMPGDK_EXPORT bool SAMPGDK_CALL ChangeVehicleColor(int vehicleid, int color1, int color2) {
<<<<<<< HEAD
	static AMX_NATIVE native = NativeManager::GetInstance()->GetNative("ChangeVehicleColor");
=======
	static AMX_NATIVE native = Wrapper::GetInstance().GetNative("ChangeVehicleColor");
>>>>>>> 47d9f8b3
	cell params[] = {
		3 * 4,
		vehicleid,
		color1,
		color2
	};
	return native(&::fakeAmx, params) != 0;
}

SAMPGDK_EXPORT bool SAMPGDK_CALL ChangeVehiclePaintjob(int vehicleid, int paintjobid) {
<<<<<<< HEAD
	static AMX_NATIVE native = NativeManager::GetInstance()->GetNative("ChangeVehiclePaintjob");
=======
	static AMX_NATIVE native = Wrapper::GetInstance().GetNative("ChangeVehiclePaintjob");
>>>>>>> 47d9f8b3
	cell params[] = {
		2 * 4,
		vehicleid,
		paintjobid
	};
	return native(&::fakeAmx, params) != 0;
}

SAMPGDK_EXPORT bool SAMPGDK_CALL SetVehicleHealth(int vehicleid, float health) {
<<<<<<< HEAD
	static AMX_NATIVE native = NativeManager::GetInstance()->GetNative("SetVehicleHealth");
=======
	static AMX_NATIVE native = Wrapper::GetInstance().GetNative("SetVehicleHealth");
>>>>>>> 47d9f8b3
	cell params[] = {
		2 * 4,
		vehicleid,
		amx_ftoc(health)
	};
	return native(&::fakeAmx, params) != 0;
}

SAMPGDK_EXPORT bool SAMPGDK_CALL GetVehicleHealth(int vehicleid, float &health) {
<<<<<<< HEAD
	static AMX_NATIVE native = NativeManager::GetInstance()->GetNative("GetVehicleHealth");
=======
	static AMX_NATIVE native = Wrapper::GetInstance().GetNative("GetVehicleHealth");
>>>>>>> 47d9f8b3
	FakeAmxHeapObject health_;
	cell params[] = {
		2 * 4,
		vehicleid,
		health_.address()
	};
	bool ret =native(&::fakeAmx, params) != 0;
	health = health_.GetAsFloat();
	return ret;
}

SAMPGDK_EXPORT void SAMPGDK_CALL AttachTrailerToVehicle(int trailerid, int vehicleid) {
<<<<<<< HEAD
	static AMX_NATIVE native = NativeManager::GetInstance()->GetNative("AttachTrailerToVehicle");
=======
	static AMX_NATIVE native = Wrapper::GetInstance().GetNative("AttachTrailerToVehicle");
>>>>>>> 47d9f8b3
	cell params[] = {
		2 * 4,
		trailerid,
		vehicleid
	};
	native(&::fakeAmx, params);
}

SAMPGDK_EXPORT void SAMPGDK_CALL DetachTrailerFromVehicle(int vehicleid) {
<<<<<<< HEAD
	static AMX_NATIVE native = NativeManager::GetInstance()->GetNative("DetachTrailerFromVehicle");
=======
	static AMX_NATIVE native = Wrapper::GetInstance().GetNative("DetachTrailerFromVehicle");
>>>>>>> 47d9f8b3
	cell params[] = {
		1 * 4,
		vehicleid
	};
	native(&::fakeAmx, params);
}

SAMPGDK_EXPORT bool SAMPGDK_CALL IsTrailerAttachedToVehicle(int vehicleid) {
<<<<<<< HEAD
	static AMX_NATIVE native = NativeManager::GetInstance()->GetNative("IsTrailerAttachedToVehicle");
=======
	static AMX_NATIVE native = Wrapper::GetInstance().GetNative("IsTrailerAttachedToVehicle");
>>>>>>> 47d9f8b3
	cell params[] = {
		1 * 4,
		vehicleid
	};
	return native(&::fakeAmx, params) != 0;
}

SAMPGDK_EXPORT int SAMPGDK_CALL GetVehicleTrailer(int vehicleid) {
<<<<<<< HEAD
	static AMX_NATIVE native = NativeManager::GetInstance()->GetNative("GetVehicleTrailer");
=======
	static AMX_NATIVE native = Wrapper::GetInstance().GetNative("GetVehicleTrailer");
>>>>>>> 47d9f8b3
	cell params[] = {
		1 * 4,
		vehicleid
	};
	return native(&::fakeAmx, params);
}

SAMPGDK_EXPORT bool SAMPGDK_CALL SetVehicleNumberPlate(int vehicleid, const char *numberplate) {
<<<<<<< HEAD
	static AMX_NATIVE native = NativeManager::GetInstance()->GetNative("SetVehicleNumberPlate");
=======
	static AMX_NATIVE native = Wrapper::GetInstance().GetNative("SetVehicleNumberPlate");
>>>>>>> 47d9f8b3
	FakeAmxHeapObject numberplate_(numberplate);
	cell params[] = {
		2 * 4,
		vehicleid,
		numberplate_.address()
	};
	return native(&::fakeAmx, params) != 0;
}

SAMPGDK_EXPORT int SAMPGDK_CALL GetVehicleModel(int vehicleid) {
<<<<<<< HEAD
	static AMX_NATIVE native = NativeManager::GetInstance()->GetNative("GetVehicleModel");
=======
	static AMX_NATIVE native = Wrapper::GetInstance().GetNative("GetVehicleModel");
>>>>>>> 47d9f8b3
	cell params[] = {
		1 * 4,
		vehicleid
	};
	return native(&::fakeAmx, params);
}

SAMPGDK_EXPORT int SAMPGDK_CALL GetVehicleComponentInSlot(int vehicleid, int slot) {
<<<<<<< HEAD
	static AMX_NATIVE native = NativeManager::GetInstance()->GetNative("GetVehicleComponentInSlot");
=======
	static AMX_NATIVE native = Wrapper::GetInstance().GetNative("GetVehicleComponentInSlot");
>>>>>>> 47d9f8b3
	cell params[] = {
		2 * 4,
		vehicleid,
		slot
	};
	return native(&::fakeAmx, params);
}

SAMPGDK_EXPORT int SAMPGDK_CALL GetVehicleComponentType(int component) {
<<<<<<< HEAD
	static AMX_NATIVE native = NativeManager::GetInstance()->GetNative("GetVehicleComponentType");
=======
	static AMX_NATIVE native = Wrapper::GetInstance().GetNative("GetVehicleComponentType");
>>>>>>> 47d9f8b3
	cell params[] = {
		1 * 4,
		component
	};
	return native(&::fakeAmx, params);
}

SAMPGDK_EXPORT bool SAMPGDK_CALL RepairVehicle(int vehicleid) {
<<<<<<< HEAD
	static AMX_NATIVE native = NativeManager::GetInstance()->GetNative("RepairVehicle");
=======
	static AMX_NATIVE native = Wrapper::GetInstance().GetNative("RepairVehicle");
>>>>>>> 47d9f8b3
	cell params[] = {
		1 * 4,
		vehicleid
	};
	return native(&::fakeAmx, params) != 0;
}

SAMPGDK_EXPORT bool SAMPGDK_CALL GetVehicleVelocity(int vehicleid, float &x, float &y, float &z) {
<<<<<<< HEAD
	static AMX_NATIVE native = NativeManager::GetInstance()->GetNative("GetVehicleVelocity");
=======
	static AMX_NATIVE native = Wrapper::GetInstance().GetNative("GetVehicleVelocity");
>>>>>>> 47d9f8b3
	FakeAmxHeapObject x_;
	FakeAmxHeapObject y_;
	FakeAmxHeapObject z_;
	cell params[] = {
		4 * 4,
		vehicleid,
		x_.address(),
		y_.address(),
		z_.address()
	};
	bool ret = native(&::fakeAmx, params) != 0;
	x = x_.GetAsFloat();
	y = y_.GetAsFloat();
	z = z_.GetAsFloat();
	return ret;
}

SAMPGDK_EXPORT bool SAMPGDK_CALL SetVehicleVelocity(int vehicleid, float x, float y, float z) {
<<<<<<< HEAD
	static AMX_NATIVE native = NativeManager::GetInstance()->GetNative("SetVehicleVelocity");
=======
	static AMX_NATIVE native = Wrapper::GetInstance().GetNative("SetVehicleVelocity");
>>>>>>> 47d9f8b3
	cell params[] = {
		4 * 4,
		vehicleid,
		amx_ftoc(x),
		amx_ftoc(y),
		amx_ftoc(z)
	};
	return native(&::fakeAmx, params) != 0;
}

SAMPGDK_EXPORT bool SAMPGDK_CALL SetVehicleAngularVelocity(int vehicleid, float x, float y, float z) {
<<<<<<< HEAD
	static AMX_NATIVE native = NativeManager::GetInstance()->GetNative("SetVehicleAngularVelocity");
=======
	static AMX_NATIVE native = Wrapper::GetInstance().GetNative("SetVehicleAngularVelocity");
>>>>>>> 47d9f8b3
	cell params[] = {
		4 * 4,
		vehicleid,
		amx_ftoc(x),
		amx_ftoc(y),
		amx_ftoc(z)
	};
	return native(&::fakeAmx, params) != 0;
}

SAMPGDK_EXPORT bool SAMPGDK_CALL GetVehicleDamageStatus(int vehicleid, long &panels, long &doors, long &lights, long &tires) {
<<<<<<< HEAD
	static AMX_NATIVE native =NativeManager::GetInstance()->GetNative("GetVehicleDamageStatus");
=======
	static AMX_NATIVE native =Wrapper::GetInstance().GetNative("GetVehicleDamageStatus");
>>>>>>> 47d9f8b3
	FakeAmxHeapObject panels_;
	FakeAmxHeapObject doors_;
	FakeAmxHeapObject lights_;
	FakeAmxHeapObject tires_;
	cell params[] = {
		5 * 4,
		vehicleid,
		panels_.address(),
		doors_.address(),
		lights_.address(),
		tires_.address()
	};
	bool ret = native(&::fakeAmx, params) != 0;
	panels = panels_.Get();
	doors  = doors_.Get();
	lights = lights_.Get();
	tires  = tires_.Get();
	return ret;
}

SAMPGDK_EXPORT bool SAMPGDK_CALL UpdateVehicleDamageStatus(int vehicleid, long panels, long doors, long lights, long tires) {
<<<<<<< HEAD
	static AMX_NATIVE native = NativeManager::GetInstance()->GetNative("UpdateVehicleDamageStatus");
=======
	static AMX_NATIVE native = Wrapper::GetInstance().GetNative("UpdateVehicleDamageStatus");
>>>>>>> 47d9f8b3
	cell params[] = {
		5 * 4,
		vehicleid,
		amx_ftoc(panels),
		amx_ftoc(doors),
		amx_ftoc(lights),
		amx_ftoc(tires)
	};
	return native(&::fakeAmx, params) != 0;
}

SAMPGDK_EXPORT bool SAMPGDK_CALL SetVehicleVirtualWorld(int vehicleid, int worldid) {
<<<<<<< HEAD
	static AMX_NATIVE native = NativeManager::GetInstance()->GetNative("SetVehicleVirtualWorld");
=======
	static AMX_NATIVE native = Wrapper::GetInstance().GetNative("SetVehicleVirtualWorld");
>>>>>>> 47d9f8b3
	cell params[] = {
		2 * 4,
		vehicleid,
		worldid
	};
	return native(&::fakeAmx, params) != 0;
}

SAMPGDK_EXPORT bool SAMPGDK_CALL GetVehicleVirtualWorld(int vehicleid) {
<<<<<<< HEAD
	static AMX_NATIVE native = NativeManager::GetInstance()->GetNative("GetVehicleVirtualWorld");
=======
	static AMX_NATIVE native = Wrapper::GetInstance().GetNative("GetVehicleVirtualWorld");
>>>>>>> 47d9f8b3
	cell params[] = {
		1 * 4,
		vehicleid
	};
	return native(&::fakeAmx, params) != 0;
<<<<<<< HEAD
}
=======
}

} // namespace sampgdk
>>>>>>> 47d9f8b3
<|MERGE_RESOLUTION|>--- conflicted
+++ resolved
@@ -20,11 +20,7 @@
 SAMPGDK_EXPORT int SAMPGDK_CALL CreateVehicle(int vehicletype, float x, float y, float z, float rotation, 
 	int color1, int color2, long respawn_delay)
 {
-<<<<<<< HEAD
 	static AMX_NATIVE native = NativeManager::GetInstance()->GetNative("CreateVehicle");
-=======
-	static AMX_NATIVE native = Wrapper::GetInstance().GetNative("CreateVehicle");
->>>>>>> 47d9f8b3
 	cell params[] = {
 		8 * 4,
 		vehicletype,
@@ -40,11 +36,7 @@
 }
 
 SAMPGDK_EXPORT bool SAMPGDK_CALL DestroyVehicle(int vehicleid) {
-<<<<<<< HEAD
 	static AMX_NATIVE native = NativeManager::GetInstance()->GetNative("DestroyVehicle");
-=======
-	static AMX_NATIVE native = Wrapper::GetInstance().GetNative("DestroyVehicle");
->>>>>>> 47d9f8b3
 	cell params[] = {
 		1 * 4,
 		vehicleid
@@ -53,11 +45,7 @@
 }
 
 SAMPGDK_EXPORT bool SAMPGDK_CALL IsVehicleStreamedIn(int vehicleid, int forplayerid) {
-<<<<<<< HEAD
 	static AMX_NATIVE native = NativeManager::GetInstance()->GetNative("IsVehicleStreamedIn");
-=======
-	static AMX_NATIVE native = Wrapper::GetInstance().GetNative("IsVehicleStreamedIn");
->>>>>>> 47d9f8b3
 	cell params[] = {
 		2 * 4,
 		vehicleid,
@@ -67,11 +55,7 @@
 }
 
 SAMPGDK_EXPORT bool SAMPGDK_CALL GetVehiclePos(int vehicleid, float &x, float &y, float &z) {
-<<<<<<< HEAD
 	static AMX_NATIVE native = NativeManager::GetInstance()->GetNative("GetVehiclePos");
-=======
-	static AMX_NATIVE native = Wrapper::GetInstance().GetNative("GetVehiclePos");
->>>>>>> 47d9f8b3
 	FakeAmxHeapObject x_;
 	FakeAmxHeapObject y_;
 	FakeAmxHeapObject z_;
@@ -90,11 +74,7 @@
 }
 
 SAMPGDK_EXPORT bool SAMPGDK_CALL SetVehiclePos(int vehicleid, float x, float y, float z) {
-<<<<<<< HEAD
 	static AMX_NATIVE native = NativeManager::GetInstance()->GetNative("SetVehiclePos");
-=======
-	static AMX_NATIVE native = Wrapper::GetInstance().GetNative("SetVehiclePos");
->>>>>>> 47d9f8b3
 	cell params[] = {
 		4 * 4,
 		vehicleid,
@@ -106,11 +86,7 @@
 }
 
 SAMPGDK_EXPORT bool SAMPGDK_CALL GetVehicleZAngle(int vehicleid, float &z_angle) {
-<<<<<<< HEAD
 	static AMX_NATIVE native = NativeManager::GetInstance()->GetNative("GetVehicleZAngle");
-=======
-	static AMX_NATIVE native = Wrapper::GetInstance().GetNative("GetVehicleZAngle");
->>>>>>> 47d9f8b3
 	FakeAmxHeapObject z_angle_;
 	cell params[] = {
 		2 * 4,
@@ -124,11 +100,7 @@
 }
 
 SAMPGDK_EXPORT bool SAMPGDK_CALL GetVehicleRotationQuat(int vehicleid, float &w, float &x, float &y, float &z) {
-<<<<<<< HEAD
 	static AMX_NATIVE native = NativeManager::GetInstance()->GetNative("GetVehicleRotationQuat");
-=======
-	static AMX_NATIVE native = Wrapper::GetInstance().GetNative("GetVehicleRotationQuat");
->>>>>>> 47d9f8b3
 	FakeAmxHeapObject w_;
 	FakeAmxHeapObject x_;
 	FakeAmxHeapObject y_;
@@ -150,11 +122,7 @@
 }
 
 SAMPGDK_EXPORT float SAMPGDK_CALL GetVehicleDistanceFromPoint(int vehicleid, float x, float y, float z) {
-<<<<<<< HEAD
 	static AMX_NATIVE native = NativeManager::GetInstance()->GetNative("GetVehicleDistanceFromPoint");
-=======
-	static AMX_NATIVE native = Wrapper::GetInstance().GetNative("GetVehicleDistanceFromPoint");
->>>>>>> 47d9f8b3
 	cell params[] = {
 		4 * 4,
 		vehicleid,
@@ -168,11 +136,7 @@
 
 
 SAMPGDK_EXPORT bool SAMPGDK_CALL SetVehicleZAngle(int vehicleid, float z_angle) {
-<<<<<<< HEAD
 	static AMX_NATIVE native = NativeManager::GetInstance()->GetNative("IsVehicleStreamedIn");
-=======
-	static AMX_NATIVE native = Wrapper::GetInstance().GetNative("IsVehicleStreamedIn");
->>>>>>> 47d9f8b3
 	cell params[] = {
 		2 * 4,
 		vehicleid,
@@ -182,11 +146,7 @@
 }
 
 SAMPGDK_EXPORT bool SAMPGDK_CALL SetVehicleParamsForPlayer(int vehicleid, int playerid, bool objective, bool doorslocked) {
-<<<<<<< HEAD
 	static AMX_NATIVE native = NativeManager::GetInstance()->GetNative("SetVehicleParamsForPlayer");
-=======
-	static AMX_NATIVE native = Wrapper::GetInstance().GetNative("SetVehicleParamsForPlayer");
->>>>>>> 47d9f8b3
 	cell params[] = {
 		4 * 4,
 		vehicleid,
@@ -198,22 +158,14 @@
 }
 
 SAMPGDK_EXPORT void SAMPGDK_CALL ManualVehicleEngineAndLights() {
-<<<<<<< HEAD
 	static AMX_NATIVE native = NativeManager::GetInstance()->GetNative("ManualVehicleEngineAndLights");
-=======
-	static AMX_NATIVE native = Wrapper::GetInstance().GetNative("ManualVehicleEngineAndLights");
->>>>>>> 47d9f8b3
 	native(&::fakeAmx, 0);
 }
 
 SAMPGDK_EXPORT bool SAMPGDK_CALL SetVehicleParamsEx(int vehicleid, bool engine, bool lights, bool alarm, bool doors, 
 	bool bonnet, bool boot, bool objective) 
 {
-<<<<<<< HEAD
 	static AMX_NATIVE native = NativeManager::GetInstance()->GetNative("SetVehicleParamsEx");
-=======
-	static AMX_NATIVE native = Wrapper::GetInstance().GetNative("SetVehicleParamsEx");
->>>>>>> 47d9f8b3
 	cell params[] = {
 		8 * 4,
 		vehicleid,
@@ -231,11 +183,7 @@
 SAMPGDK_EXPORT bool SAMPGDK_CALL GetVehicleParamsEx(int vehicleid, bool &engine, bool &lights, bool &alarm, bool &doors, 
 	bool &bonnet, bool &boot, bool &objective) 
 {
-<<<<<<< HEAD
 	static AMX_NATIVE native = NativeManager::GetInstance()->GetNative("GetVehicleParamsEx");
-=======
-	static AMX_NATIVE native = Wrapper::GetInstance().GetNative("GetVehicleParamsEx");
->>>>>>> 47d9f8b3
 	FakeAmxHeapObject engine_;
 	FakeAmxHeapObject lights_;
 	FakeAmxHeapObject alarm_;
@@ -266,11 +214,7 @@
 }
 
 SAMPGDK_EXPORT bool SAMPGDK_CALL SetVehicleToRespawn(int vehicleid) {
-<<<<<<< HEAD
 	static AMX_NATIVE native = NativeManager::GetInstance()->GetNative("SetVehicleToRespawn");
-=======
-	static AMX_NATIVE native = Wrapper::GetInstance().GetNative("SetVehicleToRespawn");
->>>>>>> 47d9f8b3
 	cell params[] = {
 		1 * 4,
 		vehicleid
@@ -279,11 +223,7 @@
 }
 
 SAMPGDK_EXPORT bool SAMPGDK_CALL LinkVehicleToInterior(int vehicleid, int interiorid) {
-<<<<<<< HEAD
 	static AMX_NATIVE native = NativeManager::GetInstance()->GetNative("LinkVehicleToInterior");
-=======
-	static AMX_NATIVE native = Wrapper::GetInstance().GetNative("LinkVehicleToInterior");
->>>>>>> 47d9f8b3
 	cell params[] = {
 		2 * 4,
 		vehicleid,
@@ -293,11 +233,7 @@
 }
 
 SAMPGDK_EXPORT bool SAMPGDK_CALL AddVehicleComponent(int vehicleid, int componentid) {
-<<<<<<< HEAD
 	static AMX_NATIVE native = NativeManager::GetInstance()->GetNative("AddVehicleComponent");
-=======
-	static AMX_NATIVE native = Wrapper::GetInstance().GetNative("AddVehicleComponent");
->>>>>>> 47d9f8b3
 	cell params[] = {
 		2 * 4,
 		vehicleid,
@@ -307,11 +243,7 @@
 }
 
 SAMPGDK_EXPORT bool SAMPGDK_CALL RemoveVehicleComponent(int vehicleid, int componentid) {
-<<<<<<< HEAD
 	static AMX_NATIVE native = NativeManager::GetInstance()->GetNative("RemoveVehicleComponent");
-=======
-	static AMX_NATIVE native = Wrapper::GetInstance().GetNative("RemoveVehicleComponent");
->>>>>>> 47d9f8b3
 	cell params[] = {
 		2 * 4,
 		vehicleid,
@@ -321,11 +253,7 @@
 }
 
 SAMPGDK_EXPORT bool SAMPGDK_CALL ChangeVehicleColor(int vehicleid, int color1, int color2) {
-<<<<<<< HEAD
 	static AMX_NATIVE native = NativeManager::GetInstance()->GetNative("ChangeVehicleColor");
-=======
-	static AMX_NATIVE native = Wrapper::GetInstance().GetNative("ChangeVehicleColor");
->>>>>>> 47d9f8b3
 	cell params[] = {
 		3 * 4,
 		vehicleid,
@@ -336,11 +264,7 @@
 }
 
 SAMPGDK_EXPORT bool SAMPGDK_CALL ChangeVehiclePaintjob(int vehicleid, int paintjobid) {
-<<<<<<< HEAD
 	static AMX_NATIVE native = NativeManager::GetInstance()->GetNative("ChangeVehiclePaintjob");
-=======
-	static AMX_NATIVE native = Wrapper::GetInstance().GetNative("ChangeVehiclePaintjob");
->>>>>>> 47d9f8b3
 	cell params[] = {
 		2 * 4,
 		vehicleid,
@@ -350,11 +274,7 @@
 }
 
 SAMPGDK_EXPORT bool SAMPGDK_CALL SetVehicleHealth(int vehicleid, float health) {
-<<<<<<< HEAD
 	static AMX_NATIVE native = NativeManager::GetInstance()->GetNative("SetVehicleHealth");
-=======
-	static AMX_NATIVE native = Wrapper::GetInstance().GetNative("SetVehicleHealth");
->>>>>>> 47d9f8b3
 	cell params[] = {
 		2 * 4,
 		vehicleid,
@@ -364,11 +284,7 @@
 }
 
 SAMPGDK_EXPORT bool SAMPGDK_CALL GetVehicleHealth(int vehicleid, float &health) {
-<<<<<<< HEAD
 	static AMX_NATIVE native = NativeManager::GetInstance()->GetNative("GetVehicleHealth");
-=======
-	static AMX_NATIVE native = Wrapper::GetInstance().GetNative("GetVehicleHealth");
->>>>>>> 47d9f8b3
 	FakeAmxHeapObject health_;
 	cell params[] = {
 		2 * 4,
@@ -381,11 +297,7 @@
 }
 
 SAMPGDK_EXPORT void SAMPGDK_CALL AttachTrailerToVehicle(int trailerid, int vehicleid) {
-<<<<<<< HEAD
 	static AMX_NATIVE native = NativeManager::GetInstance()->GetNative("AttachTrailerToVehicle");
-=======
-	static AMX_NATIVE native = Wrapper::GetInstance().GetNative("AttachTrailerToVehicle");
->>>>>>> 47d9f8b3
 	cell params[] = {
 		2 * 4,
 		trailerid,
@@ -395,11 +307,7 @@
 }
 
 SAMPGDK_EXPORT void SAMPGDK_CALL DetachTrailerFromVehicle(int vehicleid) {
-<<<<<<< HEAD
 	static AMX_NATIVE native = NativeManager::GetInstance()->GetNative("DetachTrailerFromVehicle");
-=======
-	static AMX_NATIVE native = Wrapper::GetInstance().GetNative("DetachTrailerFromVehicle");
->>>>>>> 47d9f8b3
 	cell params[] = {
 		1 * 4,
 		vehicleid
@@ -408,11 +316,7 @@
 }
 
 SAMPGDK_EXPORT bool SAMPGDK_CALL IsTrailerAttachedToVehicle(int vehicleid) {
-<<<<<<< HEAD
 	static AMX_NATIVE native = NativeManager::GetInstance()->GetNative("IsTrailerAttachedToVehicle");
-=======
-	static AMX_NATIVE native = Wrapper::GetInstance().GetNative("IsTrailerAttachedToVehicle");
->>>>>>> 47d9f8b3
 	cell params[] = {
 		1 * 4,
 		vehicleid
@@ -421,11 +325,7 @@
 }
 
 SAMPGDK_EXPORT int SAMPGDK_CALL GetVehicleTrailer(int vehicleid) {
-<<<<<<< HEAD
 	static AMX_NATIVE native = NativeManager::GetInstance()->GetNative("GetVehicleTrailer");
-=======
-	static AMX_NATIVE native = Wrapper::GetInstance().GetNative("GetVehicleTrailer");
->>>>>>> 47d9f8b3
 	cell params[] = {
 		1 * 4,
 		vehicleid
@@ -434,11 +334,7 @@
 }
 
 SAMPGDK_EXPORT bool SAMPGDK_CALL SetVehicleNumberPlate(int vehicleid, const char *numberplate) {
-<<<<<<< HEAD
 	static AMX_NATIVE native = NativeManager::GetInstance()->GetNative("SetVehicleNumberPlate");
-=======
-	static AMX_NATIVE native = Wrapper::GetInstance().GetNative("SetVehicleNumberPlate");
->>>>>>> 47d9f8b3
 	FakeAmxHeapObject numberplate_(numberplate);
 	cell params[] = {
 		2 * 4,
@@ -449,11 +345,7 @@
 }
 
 SAMPGDK_EXPORT int SAMPGDK_CALL GetVehicleModel(int vehicleid) {
-<<<<<<< HEAD
 	static AMX_NATIVE native = NativeManager::GetInstance()->GetNative("GetVehicleModel");
-=======
-	static AMX_NATIVE native = Wrapper::GetInstance().GetNative("GetVehicleModel");
->>>>>>> 47d9f8b3
 	cell params[] = {
 		1 * 4,
 		vehicleid
@@ -462,11 +354,7 @@
 }
 
 SAMPGDK_EXPORT int SAMPGDK_CALL GetVehicleComponentInSlot(int vehicleid, int slot) {
-<<<<<<< HEAD
 	static AMX_NATIVE native = NativeManager::GetInstance()->GetNative("GetVehicleComponentInSlot");
-=======
-	static AMX_NATIVE native = Wrapper::GetInstance().GetNative("GetVehicleComponentInSlot");
->>>>>>> 47d9f8b3
 	cell params[] = {
 		2 * 4,
 		vehicleid,
@@ -476,11 +364,7 @@
 }
 
 SAMPGDK_EXPORT int SAMPGDK_CALL GetVehicleComponentType(int component) {
-<<<<<<< HEAD
 	static AMX_NATIVE native = NativeManager::GetInstance()->GetNative("GetVehicleComponentType");
-=======
-	static AMX_NATIVE native = Wrapper::GetInstance().GetNative("GetVehicleComponentType");
->>>>>>> 47d9f8b3
 	cell params[] = {
 		1 * 4,
 		component
@@ -489,11 +373,7 @@
 }
 
 SAMPGDK_EXPORT bool SAMPGDK_CALL RepairVehicle(int vehicleid) {
-<<<<<<< HEAD
 	static AMX_NATIVE native = NativeManager::GetInstance()->GetNative("RepairVehicle");
-=======
-	static AMX_NATIVE native = Wrapper::GetInstance().GetNative("RepairVehicle");
->>>>>>> 47d9f8b3
 	cell params[] = {
 		1 * 4,
 		vehicleid
@@ -502,11 +382,7 @@
 }
 
 SAMPGDK_EXPORT bool SAMPGDK_CALL GetVehicleVelocity(int vehicleid, float &x, float &y, float &z) {
-<<<<<<< HEAD
 	static AMX_NATIVE native = NativeManager::GetInstance()->GetNative("GetVehicleVelocity");
-=======
-	static AMX_NATIVE native = Wrapper::GetInstance().GetNative("GetVehicleVelocity");
->>>>>>> 47d9f8b3
 	FakeAmxHeapObject x_;
 	FakeAmxHeapObject y_;
 	FakeAmxHeapObject z_;
@@ -525,11 +401,7 @@
 }
 
 SAMPGDK_EXPORT bool SAMPGDK_CALL SetVehicleVelocity(int vehicleid, float x, float y, float z) {
-<<<<<<< HEAD
 	static AMX_NATIVE native = NativeManager::GetInstance()->GetNative("SetVehicleVelocity");
-=======
-	static AMX_NATIVE native = Wrapper::GetInstance().GetNative("SetVehicleVelocity");
->>>>>>> 47d9f8b3
 	cell params[] = {
 		4 * 4,
 		vehicleid,
@@ -541,11 +413,7 @@
 }
 
 SAMPGDK_EXPORT bool SAMPGDK_CALL SetVehicleAngularVelocity(int vehicleid, float x, float y, float z) {
-<<<<<<< HEAD
 	static AMX_NATIVE native = NativeManager::GetInstance()->GetNative("SetVehicleAngularVelocity");
-=======
-	static AMX_NATIVE native = Wrapper::GetInstance().GetNative("SetVehicleAngularVelocity");
->>>>>>> 47d9f8b3
 	cell params[] = {
 		4 * 4,
 		vehicleid,
@@ -557,11 +425,7 @@
 }
 
 SAMPGDK_EXPORT bool SAMPGDK_CALL GetVehicleDamageStatus(int vehicleid, long &panels, long &doors, long &lights, long &tires) {
-<<<<<<< HEAD
 	static AMX_NATIVE native =NativeManager::GetInstance()->GetNative("GetVehicleDamageStatus");
-=======
-	static AMX_NATIVE native =Wrapper::GetInstance().GetNative("GetVehicleDamageStatus");
->>>>>>> 47d9f8b3
 	FakeAmxHeapObject panels_;
 	FakeAmxHeapObject doors_;
 	FakeAmxHeapObject lights_;
@@ -583,11 +447,7 @@
 }
 
 SAMPGDK_EXPORT bool SAMPGDK_CALL UpdateVehicleDamageStatus(int vehicleid, long panels, long doors, long lights, long tires) {
-<<<<<<< HEAD
 	static AMX_NATIVE native = NativeManager::GetInstance()->GetNative("UpdateVehicleDamageStatus");
-=======
-	static AMX_NATIVE native = Wrapper::GetInstance().GetNative("UpdateVehicleDamageStatus");
->>>>>>> 47d9f8b3
 	cell params[] = {
 		5 * 4,
 		vehicleid,
@@ -600,11 +460,7 @@
 }
 
 SAMPGDK_EXPORT bool SAMPGDK_CALL SetVehicleVirtualWorld(int vehicleid, int worldid) {
-<<<<<<< HEAD
 	static AMX_NATIVE native = NativeManager::GetInstance()->GetNative("SetVehicleVirtualWorld");
-=======
-	static AMX_NATIVE native = Wrapper::GetInstance().GetNative("SetVehicleVirtualWorld");
->>>>>>> 47d9f8b3
 	cell params[] = {
 		2 * 4,
 		vehicleid,
@@ -614,20 +470,10 @@
 }
 
 SAMPGDK_EXPORT bool SAMPGDK_CALL GetVehicleVirtualWorld(int vehicleid) {
-<<<<<<< HEAD
 	static AMX_NATIVE native = NativeManager::GetInstance()->GetNative("GetVehicleVirtualWorld");
-=======
-	static AMX_NATIVE native = Wrapper::GetInstance().GetNative("GetVehicleVirtualWorld");
->>>>>>> 47d9f8b3
-	cell params[] = {
-		1 * 4,
-		vehicleid
-	};
-	return native(&::fakeAmx, params) != 0;
-<<<<<<< HEAD
-}
-=======
-}
-
-} // namespace sampgdk
->>>>>>> 47d9f8b3
+	cell params[] = {
+		1 * 4,
+		vehicleid
+	};
+	return native(&::fakeAmx, params) != 0;
+}
