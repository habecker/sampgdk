--- conflicted
+++ resolved
@@ -12,25 +12,17 @@
 // See the License for the specific language governing permissions and
 // limitations under the License.
 
-<<<<<<< HEAD
 #include <sampgdk/config.h>
 #include <sampgdk/export.h>
-
-#include "fakeamx.h"
-#include "wrapper.h"
-
-namespace sampgdk {
-=======
-#include <sampgdk/vehicles.h>
+#include <sampgdk/amx/amx.h>
 
 #include "fakeamx.h"
 #include "natives.h"
->>>>>>> 6822ce4a
 
 SAMPGDK_EXPORT int SAMPGDK_CALL CreateVehicle(int vehicletype, float x, float y, float z, float rotation, 
 	int color1, int color2, long respawn_delay)
 {
-	static AMX_NATIVE native = NativeManager::GetInstance()->GetNative("CreateVehicle");
+	static AMX_NATIVE native = NativeManager::GetInstance().GetNative("CreateVehicle");
 	cell params[] = {
 		8 * 4,
 		vehicletype,
@@ -46,7 +38,7 @@
 }
 
 SAMPGDK_EXPORT bool SAMPGDK_CALL DestroyVehicle(int vehicleid) {
-	static AMX_NATIVE native = NativeManager::GetInstance()->GetNative("DestroyVehicle");
+	static AMX_NATIVE native = NativeManager::GetInstance().GetNative("DestroyVehicle");
 	cell params[] = {
 		1 * 4,
 		vehicleid
@@ -55,7 +47,7 @@
 }
 
 SAMPGDK_EXPORT bool SAMPGDK_CALL IsVehicleStreamedIn(int vehicleid, int forplayerid) {
-	static AMX_NATIVE native = NativeManager::GetInstance()->GetNative("IsVehicleStreamedIn");
+	static AMX_NATIVE native = NativeManager::GetInstance().GetNative("IsVehicleStreamedIn");
 	cell params[] = {
 		2 * 4,
 		vehicleid,
@@ -65,7 +57,7 @@
 }
 
 SAMPGDK_EXPORT bool SAMPGDK_CALL GetVehiclePos(int vehicleid, float &x, float &y, float &z) {
-	static AMX_NATIVE native = NativeManager::GetInstance()->GetNative("GetVehiclePos");
+	static AMX_NATIVE native = NativeManager::GetInstance().GetNative("GetVehiclePos");
 	FakeAmxHeapObject x_;
 	FakeAmxHeapObject y_;
 	FakeAmxHeapObject z_;
@@ -84,7 +76,7 @@
 }
 
 SAMPGDK_EXPORT bool SAMPGDK_CALL SetVehiclePos(int vehicleid, float x, float y, float z) {
-	static AMX_NATIVE native = NativeManager::GetInstance()->GetNative("SetVehiclePos");
+	static AMX_NATIVE native = NativeManager::GetInstance().GetNative("SetVehiclePos");
 	cell params[] = {
 		4 * 4,
 		vehicleid,
@@ -96,7 +88,7 @@
 }
 
 SAMPGDK_EXPORT bool SAMPGDK_CALL GetVehicleZAngle(int vehicleid, float &z_angle) {
-	static AMX_NATIVE native = NativeManager::GetInstance()->GetNative("GetVehicleZAngle");
+	static AMX_NATIVE native = NativeManager::GetInstance().GetNative("GetVehicleZAngle");
 	FakeAmxHeapObject z_angle_;
 	cell params[] = {
 		2 * 4,
@@ -110,7 +102,7 @@
 }
 
 SAMPGDK_EXPORT bool SAMPGDK_CALL GetVehicleRotationQuat(int vehicleid, float &w, float &x, float &y, float &z) {
-	static AMX_NATIVE native = NativeManager::GetInstance()->GetNative("GetVehicleRotationQuat");
+	static AMX_NATIVE native = NativeManager::GetInstance().GetNative("GetVehicleRotationQuat");
 	FakeAmxHeapObject w_;
 	FakeAmxHeapObject x_;
 	FakeAmxHeapObject y_;
@@ -132,7 +124,7 @@
 }
 
 SAMPGDK_EXPORT float SAMPGDK_CALL GetVehicleDistanceFromPoint(int vehicleid, float x, float y, float z) {
-	static AMX_NATIVE native = NativeManager::GetInstance()->GetNative("GetVehicleDistanceFromPoint");
+	static AMX_NATIVE native = NativeManager::GetInstance().GetNative("GetVehicleDistanceFromPoint");
 	cell params[] = {
 		4 * 4,
 		vehicleid,
@@ -146,7 +138,7 @@
 
 
 SAMPGDK_EXPORT bool SAMPGDK_CALL SetVehicleZAngle(int vehicleid, float z_angle) {
-	static AMX_NATIVE native = NativeManager::GetInstance()->GetNative("IsVehicleStreamedIn");
+	static AMX_NATIVE native = NativeManager::GetInstance().GetNative("IsVehicleStreamedIn");
 	cell params[] = {
 		2 * 4,
 		vehicleid,
@@ -156,7 +148,7 @@
 }
 
 SAMPGDK_EXPORT bool SAMPGDK_CALL SetVehicleParamsForPlayer(int vehicleid, int playerid, bool objective, bool doorslocked) {
-	static AMX_NATIVE native = NativeManager::GetInstance()->GetNative("SetVehicleParamsForPlayer");
+	static AMX_NATIVE native = NativeManager::GetInstance().GetNative("SetVehicleParamsForPlayer");
 	cell params[] = {
 		4 * 4,
 		vehicleid,
@@ -168,19 +160,14 @@
 }
 
 SAMPGDK_EXPORT void SAMPGDK_CALL ManualVehicleEngineAndLights() {
-<<<<<<< HEAD
-	static AMX_NATIVE native = Wrapper::GetInstance().GetNative("ManualVehicleEngineAndLights");
+	static AMX_NATIVE native = NativeManager::GetInstance().GetNative("ManualVehicleEngineAndLights");
 	FakeAmx::GetInstance().CallNative(native, 0);
-=======
-	static AMX_NATIVE native = NativeManager::GetInstance()->GetNative("ManualVehicleEngineAndLights");
-	native(&::fakeAmx, 0);
->>>>>>> 6822ce4a
 }
 
 SAMPGDK_EXPORT bool SAMPGDK_CALL SetVehicleParamsEx(int vehicleid, bool engine, bool lights, bool alarm, bool doors, 
 	bool bonnet, bool boot, bool objective) 
 {
-	static AMX_NATIVE native = NativeManager::GetInstance()->GetNative("SetVehicleParamsEx");
+	static AMX_NATIVE native = NativeManager::GetInstance().GetNative("SetVehicleParamsEx");
 	cell params[] = {
 		8 * 4,
 		vehicleid,
@@ -198,7 +185,7 @@
 SAMPGDK_EXPORT bool SAMPGDK_CALL GetVehicleParamsEx(int vehicleid, bool &engine, bool &lights, bool &alarm, bool &doors, 
 	bool &bonnet, bool &boot, bool &objective) 
 {
-	static AMX_NATIVE native = NativeManager::GetInstance()->GetNative("GetVehicleParamsEx");
+	static AMX_NATIVE native = NativeManager::GetInstance().GetNative("GetVehicleParamsEx");
 	FakeAmxHeapObject engine_;
 	FakeAmxHeapObject lights_;
 	FakeAmxHeapObject alarm_;
@@ -229,7 +216,7 @@
 }
 
 SAMPGDK_EXPORT bool SAMPGDK_CALL SetVehicleToRespawn(int vehicleid) {
-	static AMX_NATIVE native = NativeManager::GetInstance()->GetNative("SetVehicleToRespawn");
+	static AMX_NATIVE native = NativeManager::GetInstance().GetNative("SetVehicleToRespawn");
 	cell params[] = {
 		1 * 4,
 		vehicleid
@@ -238,7 +225,7 @@
 }
 
 SAMPGDK_EXPORT bool SAMPGDK_CALL LinkVehicleToInterior(int vehicleid, int interiorid) {
-	static AMX_NATIVE native = NativeManager::GetInstance()->GetNative("LinkVehicleToInterior");
+	static AMX_NATIVE native = NativeManager::GetInstance().GetNative("LinkVehicleToInterior");
 	cell params[] = {
 		2 * 4,
 		vehicleid,
@@ -248,7 +235,7 @@
 }
 
 SAMPGDK_EXPORT bool SAMPGDK_CALL AddVehicleComponent(int vehicleid, int componentid) {
-	static AMX_NATIVE native = NativeManager::GetInstance()->GetNative("AddVehicleComponent");
+	static AMX_NATIVE native = NativeManager::GetInstance().GetNative("AddVehicleComponent");
 	cell params[] = {
 		2 * 4,
 		vehicleid,
@@ -258,7 +245,7 @@
 }
 
 SAMPGDK_EXPORT bool SAMPGDK_CALL RemoveVehicleComponent(int vehicleid, int componentid) {
-	static AMX_NATIVE native = NativeManager::GetInstance()->GetNative("RemoveVehicleComponent");
+	static AMX_NATIVE native = NativeManager::GetInstance().GetNative("RemoveVehicleComponent");
 	cell params[] = {
 		2 * 4,
 		vehicleid,
@@ -268,7 +255,7 @@
 }
 
 SAMPGDK_EXPORT bool SAMPGDK_CALL ChangeVehicleColor(int vehicleid, int color1, int color2) {
-	static AMX_NATIVE native = NativeManager::GetInstance()->GetNative("ChangeVehicleColor");
+	static AMX_NATIVE native = NativeManager::GetInstance().GetNative("ChangeVehicleColor");
 	cell params[] = {
 		3 * 4,
 		vehicleid,
@@ -279,7 +266,7 @@
 }
 
 SAMPGDK_EXPORT bool SAMPGDK_CALL ChangeVehiclePaintjob(int vehicleid, int paintjobid) {
-	static AMX_NATIVE native = NativeManager::GetInstance()->GetNative("ChangeVehiclePaintjob");
+	static AMX_NATIVE native = NativeManager::GetInstance().GetNative("ChangeVehiclePaintjob");
 	cell params[] = {
 		2 * 4,
 		vehicleid,
@@ -289,7 +276,7 @@
 }
 
 SAMPGDK_EXPORT bool SAMPGDK_CALL SetVehicleHealth(int vehicleid, float health) {
-	static AMX_NATIVE native = NativeManager::GetInstance()->GetNative("SetVehicleHealth");
+	static AMX_NATIVE native = NativeManager::GetInstance().GetNative("SetVehicleHealth");
 	cell params[] = {
 		2 * 4,
 		vehicleid,
@@ -299,7 +286,7 @@
 }
 
 SAMPGDK_EXPORT bool SAMPGDK_CALL GetVehicleHealth(int vehicleid, float &health) {
-	static AMX_NATIVE native = NativeManager::GetInstance()->GetNative("GetVehicleHealth");
+	static AMX_NATIVE native = NativeManager::GetInstance().GetNative("GetVehicleHealth");
 	FakeAmxHeapObject health_;
 	cell params[] = {
 		2 * 4,
@@ -312,7 +299,7 @@
 }
 
 SAMPGDK_EXPORT void SAMPGDK_CALL AttachTrailerToVehicle(int trailerid, int vehicleid) {
-	static AMX_NATIVE native = NativeManager::GetInstance()->GetNative("AttachTrailerToVehicle");
+	static AMX_NATIVE native = NativeManager::GetInstance().GetNative("AttachTrailerToVehicle");
 	cell params[] = {
 		2 * 4,
 		trailerid,
@@ -322,7 +309,7 @@
 }
 
 SAMPGDK_EXPORT void SAMPGDK_CALL DetachTrailerFromVehicle(int vehicleid) {
-	static AMX_NATIVE native = NativeManager::GetInstance()->GetNative("DetachTrailerFromVehicle");
+	static AMX_NATIVE native = NativeManager::GetInstance().GetNative("DetachTrailerFromVehicle");
 	cell params[] = {
 		1 * 4,
 		vehicleid
@@ -331,7 +318,7 @@
 }
 
 SAMPGDK_EXPORT bool SAMPGDK_CALL IsTrailerAttachedToVehicle(int vehicleid) {
-	static AMX_NATIVE native = NativeManager::GetInstance()->GetNative("IsTrailerAttachedToVehicle");
+	static AMX_NATIVE native = NativeManager::GetInstance().GetNative("IsTrailerAttachedToVehicle");
 	cell params[] = {
 		1 * 4,
 		vehicleid
@@ -340,7 +327,7 @@
 }
 
 SAMPGDK_EXPORT int SAMPGDK_CALL GetVehicleTrailer(int vehicleid) {
-	static AMX_NATIVE native = NativeManager::GetInstance()->GetNative("GetVehicleTrailer");
+	static AMX_NATIVE native = NativeManager::GetInstance().GetNative("GetVehicleTrailer");
 	cell params[] = {
 		1 * 4,
 		vehicleid
@@ -349,7 +336,7 @@
 }
 
 SAMPGDK_EXPORT bool SAMPGDK_CALL SetVehicleNumberPlate(int vehicleid, const char *numberplate) {
-	static AMX_NATIVE native = NativeManager::GetInstance()->GetNative("SetVehicleNumberPlate");
+	static AMX_NATIVE native = NativeManager::GetInstance().GetNative("SetVehicleNumberPlate");
 	FakeAmxHeapObject numberplate_(numberplate);
 	cell params[] = {
 		2 * 4,
@@ -360,7 +347,7 @@
 }
 
 SAMPGDK_EXPORT int SAMPGDK_CALL GetVehicleModel(int vehicleid) {
-	static AMX_NATIVE native = NativeManager::GetInstance()->GetNative("GetVehicleModel");
+	static AMX_NATIVE native = NativeManager::GetInstance().GetNative("GetVehicleModel");
 	cell params[] = {
 		1 * 4,
 		vehicleid
@@ -369,7 +356,7 @@
 }
 
 SAMPGDK_EXPORT int SAMPGDK_CALL GetVehicleComponentInSlot(int vehicleid, int slot) {
-	static AMX_NATIVE native = NativeManager::GetInstance()->GetNative("GetVehicleComponentInSlot");
+	static AMX_NATIVE native = NativeManager::GetInstance().GetNative("GetVehicleComponentInSlot");
 	cell params[] = {
 		2 * 4,
 		vehicleid,
@@ -379,7 +366,7 @@
 }
 
 SAMPGDK_EXPORT int SAMPGDK_CALL GetVehicleComponentType(int component) {
-	static AMX_NATIVE native = NativeManager::GetInstance()->GetNative("GetVehicleComponentType");
+	static AMX_NATIVE native = NativeManager::GetInstance().GetNative("GetVehicleComponentType");
 	cell params[] = {
 		1 * 4,
 		component
@@ -388,7 +375,7 @@
 }
 
 SAMPGDK_EXPORT bool SAMPGDK_CALL RepairVehicle(int vehicleid) {
-	static AMX_NATIVE native = NativeManager::GetInstance()->GetNative("RepairVehicle");
+	static AMX_NATIVE native = NativeManager::GetInstance().GetNative("RepairVehicle");
 	cell params[] = {
 		1 * 4,
 		vehicleid
@@ -397,7 +384,7 @@
 }
 
 SAMPGDK_EXPORT bool SAMPGDK_CALL GetVehicleVelocity(int vehicleid, float &x, float &y, float &z) {
-	static AMX_NATIVE native = NativeManager::GetInstance()->GetNative("GetVehicleVelocity");
+	static AMX_NATIVE native = NativeManager::GetInstance().GetNative("GetVehicleVelocity");
 	FakeAmxHeapObject x_;
 	FakeAmxHeapObject y_;
 	FakeAmxHeapObject z_;
@@ -416,7 +403,7 @@
 }
 
 SAMPGDK_EXPORT bool SAMPGDK_CALL SetVehicleVelocity(int vehicleid, float x, float y, float z) {
-	static AMX_NATIVE native = NativeManager::GetInstance()->GetNative("SetVehicleVelocity");
+	static AMX_NATIVE native = NativeManager::GetInstance().GetNative("SetVehicleVelocity");
 	cell params[] = {
 		4 * 4,
 		vehicleid,
@@ -428,7 +415,7 @@
 }
 
 SAMPGDK_EXPORT bool SAMPGDK_CALL SetVehicleAngularVelocity(int vehicleid, float x, float y, float z) {
-	static AMX_NATIVE native = NativeManager::GetInstance()->GetNative("SetVehicleAngularVelocity");
+	static AMX_NATIVE native = NativeManager::GetInstance().GetNative("SetVehicleAngularVelocity");
 	cell params[] = {
 		4 * 4,
 		vehicleid,
@@ -440,7 +427,7 @@
 }
 
 SAMPGDK_EXPORT bool SAMPGDK_CALL GetVehicleDamageStatus(int vehicleid, long &panels, long &doors, long &lights, long &tires) {
-	static AMX_NATIVE native =NativeManager::GetInstance()->GetNative("GetVehicleDamageStatus");
+	static AMX_NATIVE native =NativeManager::GetInstance().GetNative("GetVehicleDamageStatus");
 	FakeAmxHeapObject panels_;
 	FakeAmxHeapObject doors_;
 	FakeAmxHeapObject lights_;
@@ -462,7 +449,7 @@
 }
 
 SAMPGDK_EXPORT bool SAMPGDK_CALL UpdateVehicleDamageStatus(int vehicleid, long panels, long doors, long lights, long tires) {
-	static AMX_NATIVE native = NativeManager::GetInstance()->GetNative("UpdateVehicleDamageStatus");
+	static AMX_NATIVE native = NativeManager::GetInstance().GetNative("UpdateVehicleDamageStatus");
 	cell params[] = {
 		5 * 4,
 		vehicleid,
@@ -475,7 +462,7 @@
 }
 
 SAMPGDK_EXPORT bool SAMPGDK_CALL SetVehicleVirtualWorld(int vehicleid, int worldid) {
-	static AMX_NATIVE native = NativeManager::GetInstance()->GetNative("SetVehicleVirtualWorld");
+	static AMX_NATIVE native = NativeManager::GetInstance().GetNative("SetVehicleVirtualWorld");
 	cell params[] = {
 		2 * 4,
 		vehicleid,
@@ -485,10 +472,10 @@
 }
 
 SAMPGDK_EXPORT bool SAMPGDK_CALL GetVehicleVirtualWorld(int vehicleid) {
-	static AMX_NATIVE native = NativeManager::GetInstance()->GetNative("GetVehicleVirtualWorld");
-	cell params[] = {
-		1 * 4,
-		vehicleid
-	};
-	return FakeAmx::GetInstance().CallBooleanNative(native, params);
-}
+	static AMX_NATIVE native = NativeManager::GetInstance().GetNative("GetVehicleVirtualWorld");
+	cell params[] = {
+		1 * 4,
+		vehicleid
+	};
+	return FakeAmx::GetInstance().CallBooleanNative(native, params);
+}
