// Copyright (c) 2011 Zeex
//
// Licensed under the Apache License, Version 2.0 (the "License");
// you may not use this file except in compliance with the License.
// You may obtain a copy of the License at
//
//     http://www.apache.org/licenses/LICENSE-2.0
//
// Unless required by applicable law or agreed to in writing, software
// distributed under the License is distributed on an "AS IS" BASIS,
// WITHOUT WARRANTIES OR CONDITIONS OF ANY KIND, either express or implied.
// See the License for the specific language governing permissions and
// limitations under the License.

#ifndef SAMPGDK_FAKEAMX_H
#define SAMPGDK_FAKEAMX_H

#include <cstring>

#include <sampgdk.h>

extern AMX fakeAmx;

cell FakeAmxPush(size_t cells);
cell FakeAmxPush(const char *s);

<<<<<<< HEAD
	~FakeAmx();
=======
void FakeAmxGet(cell address, cell &value);
void FakeAmxGet(cell address, char *value, size_t size);
>>>>>>> 79b192d4

void FakeAmxPop(cell address);

class FakeAmxHeapObject {
public:
	FakeAmxHeapObject()
		: size_(1), address_(FakeAmxPush(1))
	{}

	FakeAmxHeapObject(size_t cells)
		: size_(cells), address_(FakeAmxPush(cells))
	{}

	FakeAmxHeapObject(const char *s)
		: size_(std::strlen(s) + 1), address_(FakeAmxPush(s))
	{}

	~FakeAmxHeapObject() { FakeAmxPop(address_); }

	cell address() const { return address_; }

<<<<<<< HEAD
private:
	FakeAmx();
	FakeAmx(const FakeAmx &rhs);

	void ResizeHeap(std::size_t newSize);

	AMX amx_;
	AMX_HEADER hdr_;
	cell *heap_;
	std::size_t heapSize_;
};
=======
	size_t size() const { return size_; }

	cell Get() const {
		return *reinterpret_cast<cell*>(::fakeAmx.data + address_);
	}
>>>>>>> 79b192d4

	float GetAsFloat() const {
		cell value = this->Get();
		return amx_ctof(value);
	}

	void GetAsString(char *s, size_t size) const {
		FakeAmxGet(address_, s, size);
	}

private:
	size_t size_;
	cell address_;
};

#endif // !SAMPGDK_FAKEAMX
<|MERGE_RESOLUTION|>--- conflicted
+++ resolved
@@ -24,12 +24,8 @@
 cell FakeAmxPush(size_t cells);
 cell FakeAmxPush(const char *s);
 
-<<<<<<< HEAD
-	~FakeAmx();
-=======
 void FakeAmxGet(cell address, cell &value);
 void FakeAmxGet(cell address, char *value, size_t size);
->>>>>>> 79b192d4
 
 void FakeAmxPop(cell address);
 
@@ -51,25 +47,11 @@
 
 	cell address() const { return address_; }
 
-<<<<<<< HEAD
-private:
-	FakeAmx();
-	FakeAmx(const FakeAmx &rhs);
-
-	void ResizeHeap(std::size_t newSize);
-
-	AMX amx_;
-	AMX_HEADER hdr_;
-	cell *heap_;
-	std::size_t heapSize_;
-};
-=======
 	size_t size() const { return size_; }
 
 	cell Get() const {
 		return *reinterpret_cast<cell*>(::fakeAmx.data + address_);
 	}
->>>>>>> 79b192d4
 
 	float GetAsFloat() const {
 		cell value = this->Get();
@@ -85,4 +67,4 @@
 	cell address_;
 };
 
-#endif // !SAMPGDK_FAKEAMX
+#endif // !SAMPGDK_FAKEAMX_H
