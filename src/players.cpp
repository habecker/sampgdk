--- conflicted
+++ resolved
@@ -128,8 +128,7 @@
     return native(&::fakeAmx, params) != 0;
 }
 
-<<<<<<< HEAD
-float GetPlayerDistanceFromPoint(int playerid, float x, float y, float z) {
+SAMPGDK_EXPORT float SAMPGDK_CALL GetPlayerDistanceFromPoint(int playerid, float x, float y, float z) {
     static AMX_NATIVE native = Wrapper::GetInstance()->GetNative("GetPlayerDistanceFromPoint");
     cell params[] = {
         4 * 4,
@@ -142,12 +141,7 @@
     return amx_ctof(ret);
 }
 
-
-
-bool IsPlayerStreamedIn(int playerid, int forplayerid) {
-=======
 SAMPGDK_EXPORT bool SAMPGDK_CALL IsPlayerStreamedIn(int playerid, int forplayerid) {
->>>>>>> dd83839a
     static AMX_NATIVE native = Wrapper::GetInstance()->GetNative("IsPlayerStreamedIn");
     cell params[] = {
         2 * 4,
@@ -681,8 +675,7 @@
     return native(&::fakeAmx, params);
 }
 
-<<<<<<< HEAD
-int GetPlayerSurfingObjectID(int playerid) {
+SAMPGDK_EXPORT int SAMPGDK_CALL GetPlayerSurfingObjectID(int playerid) {
     static AMX_NATIVE native = Wrapper::GetInstance()->GetNative("GetPlayerSurfingObjectID");
     cell params[] = {
         1 * 4,
@@ -691,10 +684,7 @@
     return native(&::fakeAmx, params);
 }
 
-bool SetPlayerAttachedObject(int playerid, int index, int modelid, int bone, float fOffsetX, 
-=======
 SAMPGDK_EXPORT bool SAMPGDK_CALL SetPlayerAttachedObject(int playerid, int index, int modelid, int bone, float fOffsetX, 
->>>>>>> dd83839a
     float fOffsetY, float fOffsetZ, float fRotX, float fRotY, float fRotZ, float fScaleX, 
     float fScaleY, float fScaleZ) 
 {
@@ -1204,8 +1194,7 @@
     return ret;
 }
 
-<<<<<<< HEAD
-int GetPlayerCameraMode(int playerid) {
+SAMPGDK_EXPORT int SAMPGDK_CALL GetPlayerCameraMode(int playerid) {
     static AMX_NATIVE native = Wrapper::GetInstance()->GetNative("GetPlayerCameraMode");
     cell params[] = {
         1 * 4,
@@ -1214,10 +1203,7 @@
     return native(&::fakeAmx, params);
 }
 
-bool IsPlayerConnected(int playerid) {
-=======
 SAMPGDK_EXPORT bool SAMPGDK_CALL IsPlayerConnected(int playerid) {
->>>>>>> dd83839a
     static AMX_NATIVE native = Wrapper::GetInstance()->GetNative("IsPlayerConnected");
     cell params[] = {
         1 * 4,
