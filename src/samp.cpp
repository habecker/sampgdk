--- conflicted
+++ resolved
@@ -1051,12 +1051,5 @@
 		button1_.address(),
 		button2_.address()
 	};
-<<<<<<< HEAD
-	return native(&::fakeAmx, params) != 0;
-}
-=======
-	return FakeAmx::GetInstance().CallBooleanNative(native, params);
-}
-
-} // namespace sampgdk
->>>>>>> 6a2e8e88
+	return FakeAmx::GetInstance().CallBooleanNative(native, params);
+}